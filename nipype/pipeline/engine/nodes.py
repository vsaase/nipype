# -*- coding: utf-8 -*-
# emacs: -*- mode: python; py-indent-offset: 4; indent-tabs-mode: nil -*-
# vi: set ft=python sts=4 ts=4 sw=4 et:
"""Defines functionality for pipelined execution of interfaces

The `Node` class provides core functionality for batch processing.

  .. testsetup::
     # Change directory to provide relative paths for doctests
     import os
     filepath = os.path.dirname(os.path.realpath( __file__ ))
     datadir = os.path.realpath(os.path.join(filepath, '../../testing/data'))
     os.chdir(datadir)

"""
<<<<<<< HEAD
from __future__ import (print_function, division, unicode_literals,
                        absolute_import)
from builtins import range, object, str, bytes, open
=======
from __future__ import print_function, division, unicode_literals, absolute_import
from builtins import range, str, bytes, open
>>>>>>> 9be816e3

from collections import OrderedDict

import os
import os.path as op
import shutil
import socket
from copy import deepcopy
from glob import glob

from tempfile import mkdtemp
from future import standard_library

from ... import config, logging
from ...utils.misc import flatten, unflatten, str2bool, dict_diff
from ...utils.filemanip import (
    md5, FileNotFoundError, filename_to_list, list_to_filename,
    copyfiles, fnames_presuffix, loadpkl, split_filename, load_json, makedirs,
    emptydirs, savepkl, to_str
)

from ...interfaces.base import (
    traits, InputMultiPath, CommandLine, Undefined, DynamicTraitedSpec,
    Bunch, InterfaceResult, Interface, isdefined
)
from .utils import (
    _parameterization_dir,
    save_hashfile as _save_hashfile,
    load_resultfile as _load_resultfile,
    save_resultfile as _save_resultfile,
    nodelist_runner as _node_runner,
    strip_temp as _strip_temp,
    write_report,
    clean_working_directory,
    merge_dict, evaluate_connect_function
)
from .base import EngineBase

standard_library.install_aliases()

logger = logging.getLogger('workflow')


class Node(EngineBase):
    """
    Wraps interface objects for use in pipeline

    A Node creates a sandbox-like directory for executing the underlying
    interface. It will copy or link inputs into this directory to ensure that
    input data are not overwritten. A hash of the input state is used to
    determine if the Node inputs have changed and whether the node needs to be
    re-executed.

    Examples
    --------

    >>> from nipype import Node
    >>> from nipype.interfaces import spm
    >>> realign = Node(spm.Realign(), 'realign')
    >>> realign.inputs.in_files = 'functional.nii'
    >>> realign.inputs.register_to_mean = True
    >>> realign.run() # doctest: +SKIP

    """

    def __init__(self, interface, name, iterables=None, itersource=None,
                 synchronize=False, overwrite=None, needed_outputs=None,
                 run_without_submitting=False, n_procs=None, mem_gb=0.20,
                 **kwargs):
        """
        Parameters
        ----------

        interface : interface object
            node specific interface (fsl.Bet(), spm.Coregister())

        name : alphanumeric string
            node specific name

        iterables : generator
            Input field and list to iterate using the pipeline engine
            for example to iterate over different frac values in fsl.Bet()
            for a single field the input can be a tuple, otherwise a list
            of tuples ::

                node.iterables = ('frac',[0.5,0.6,0.7])
                node.iterables = [('fwhm',[2,4]),('fieldx',[0.5,0.6,0.7])]

            If this node has an itersource, then the iterables values
            is a dictionary which maps an iterable source field value
            to the target iterables field values, e.g.: ::

                inputspec.iterables = ('images',['img1.nii', 'img2.nii']])
                node.itersource = ('inputspec', ['frac'])
                node.iterables = ('frac', {'img1.nii': [0.5, 0.6],
                                           'img2.nii': [0.6, 0.7]})

            If this node's synchronize flag is set, then an alternate
            form of the iterables is a [fields, values] list, where
            fields is the list of iterated fields and values is the
            list of value tuples for the given fields, e.g.: ::

                node.synchronize = True
                node.iterables = [('frac', 'threshold'),
                                  [(0.5, True),
                                   (0.6, False)]]

        itersource: tuple
            The (name, fields) iterables source which specifies the name
            of the predecessor iterable node and the input fields to use
            from that source node. The output field values comprise the
            key to the iterables parameter value mapping dictionary.

        synchronize: boolean
            Flag indicating whether iterables are synchronized.
            If the iterables are synchronized, then this iterable
            node is expanded once per iteration over all of the
            iterables values.
            Otherwise, this iterable node is expanded once per
            each permutation of the iterables values.

        overwrite : Boolean
            Whether to overwrite contents of output directory if it already
            exists. If directory exists and hash matches it
            assumes that process has been executed

        needed_outputs : list of output_names
            Force the node to keep only specific outputs. By default all
            outputs are kept. Setting this attribute will delete any output
            files and directories from the node's working directory that are
            not part of the `needed_outputs`.

        run_without_submitting : boolean
            Run the node without submitting to a job engine or to a
            multiprocessing pool

        """
        # Make sure an interface is set, and that it is an Interface
        if interface is None:
            raise IOError('Interface must be provided')
        if not isinstance(interface, Interface):
            raise IOError('interface must be an instance of an Interface')

        super(Node, self).__init__(name, kwargs.get('base_dir'))

        self.name = name
        self._interface = interface
        self._hierarchy = None
        self._got_inputs = False
        self._originputs = None
        self._output_dir = None
        self.iterables = iterables
        self.synchronize = synchronize
        self.itersource = itersource
        self.overwrite = overwrite
        self.parameterization = None
        self.input_source = {}
        self.plugin_args = {}

        self.run_without_submitting = run_without_submitting
        self._mem_gb = mem_gb
        self._n_procs = n_procs

        # Downstream n_procs
        if hasattr(self._interface.inputs, 'num_threads') and self._n_procs is not None:
            self._interface.inputs.num_threads = self._n_procs

        # Initialize needed_outputs
        self.needed_outputs = []
        if needed_outputs:
            self.needed_outputs = sorted(needed_outputs)

    @property
    def interface(self):
        """Return the underlying interface object"""
        return self._interface

    @property
    def result(self):
        """Get result from result file (do not hold it in memory)"""
        return _load_resultfile(self.output_dir(), self.name)[0]

    @property
    def inputs(self):
        """Return the inputs of the underlying interface"""
        return self._interface.inputs

    @property
    def outputs(self):
        """Return the output fields of the underlying interface"""
        return self._interface._outputs()

    @property
    def mem_gb(self):
        """Get estimated memory (GB)"""
        if hasattr(self._interface, 'estimated_memory_gb'):
            self._mem_gb = self._interface.estimated_memory_gb
            logger.warning('Setting "estimated_memory_gb" on Interfaces has been '
                           'deprecated as of nipype 1.0, please use Node.mem_gb.')

        return self._mem_gb

    @property
    def n_procs(self):
        """Get the estimated number of processes/threads"""
        if self._n_procs is not None:
            return self._n_procs
<<<<<<< HEAD
        elif hasattr(self._interface.inputs, 'num_threads') and isdefined(
                self._interface.inputs.num_threads):
=======
        if hasattr(self._interface.inputs,
                   'num_threads') and isdefined(self._interface.inputs.num_threads):
>>>>>>> 9be816e3
            return self._interface.inputs.num_threads

        return 1

    @n_procs.setter
    def n_procs(self, value):
        """Set an estimated number of processes/threads"""
        self._n_procs = value

        # Overwrite interface's dynamic input of num_threads
        if hasattr(self._interface.inputs, 'num_threads'):
            self._interface.inputs.num_threads = self._n_procs

    def output_dir(self):
        """Return the location of the output directory for the node"""
        # Output dir is cached
        if self._output_dir:
            return self._output_dir

        # Calculate & cache otherwise
        if self.base_dir is None:
            self.base_dir = mkdtemp()
        outputdir = self.base_dir
        if self._hierarchy:
            outputdir = op.join(outputdir, *self._hierarchy.split('.'))
        if self.parameterization:
            params_str = ['{}'.format(p) for p in self.parameterization]
            if not str2bool(self.config['execution']['parameterize_dirs']):
                params_str = [_parameterization_dir(p) for p in params_str]
            outputdir = op.join(outputdir, *params_str)

        self._output_dir = op.abspath(op.join(outputdir, self.name))
        return self._output_dir

    def set_input(self, parameter, val):
        """Set interface input value"""
        logger.debug('[Node] %s - setting input %s = %s',
                     self.name, parameter, to_str(val))
        setattr(self.inputs, parameter, deepcopy(val))

    def get_output(self, parameter):
        """Retrieve a particular output of the node"""
        return getattr(self.result.outputs, parameter, None)

    def help(self):
        """Print interface help"""
        self._interface.help()

    def hash_exists(self, updatehash=False):
        """
        Check if the interface has been run previously, and whether
        cached results are viable for reuse
        """

        # Get a dictionary with hashed filenames and a hashvalue
        # of the dictionary itself.
        hashed_inputs, hashvalue = self._get_hashval()
        outdir = self.output_dir()
        hashfile = op.join(outdir, '_0x%s.json' % hashvalue)
        hash_exists = op.exists(hashfile)

        logger.debug('[Node] hash value=%s, exists=%s', hashvalue, hash_exists)

        if op.exists(outdir):
            # Find previous hashfiles
            globhashes = glob(op.join(outdir, '_0x*.json'))
            unfinished = [path for path in globhashes if path.endswith('_unfinished.json')]
            hashfiles = list(set(globhashes) - set(unfinished))
            if len(hashfiles) > 1:
                for rmfile in hashfiles:
                    os.remove(rmfile)

                raise RuntimeError(
                    '[Node] Cache ERROR - Found %d previous hashfiles indicating '
                    'that the ``base_dir`` for this node went stale. Please re-run the '
                    'workflow.' % len(hashfiles))

            # This should not happen, but clean up and break if so.
            if unfinished and updatehash:
                for rmfile in unfinished:
                    os.remove(rmfile)

                raise RuntimeError(
                    '[Node] Cache ERROR - Found unfinished hashfiles (%d) indicating '
                    'that the ``base_dir`` for this node went stale. Please re-run the '
                    'workflow.' % len(unfinished))

            # Remove outdated hashfile
            if hashfiles and hashfiles[0] != hashfile:
                logger.info('[Node] Outdated hashfile found for "%s", removing and forcing node '
                            'to rerun.', self.fullname)

                # If logging is more verbose than INFO (20), print diff between hashes
                loglevel = logger.getEffectiveLevel()
                if loglevel < 20:  # Lazy logging: only < INFO
                    split_out = split_filename(hashfiles[0])
                    exp_hash_file_base = split_out[1]
                    exp_hash = exp_hash_file_base[len('_0x'):]
                    logger.log(loglevel, "[Node] Old/new hashes = %s/%s", exp_hash, hashvalue)
                    try:
                        prev_inputs = load_json(hashfiles[0])
                    except Exception:
                        pass
                    else:
                        logger.log(loglevel, dict_diff(prev_inputs, hashed_inputs, 10))

                os.remove(hashfiles[0])

        # Update only possible if it exists
        if hash_exists and updatehash:
            logger.debug("[Node] Updating hash: %s", hashvalue)
            _save_hashfile(hashfile, hashed_inputs)

        logger.debug(
            'updatehash=%s, overwrite=%s, always_run=%s, hash_exists=%s, '
            'hash_method=%s', updatehash, self.overwrite, self._interface.always_run,
            hash_exists, self.config['execution']['hash_method'].lower())
        return hash_exists, hashvalue, hashfile, hashed_inputs

    def run(self, updatehash=False):
        """Execute the node in its directory.

        Parameters
        ----------

        updatehash: boolean
            When the hash stored in the output directory as a result of a previous run
            does not match that calculated for this execution, updatehash=True only
            updates the hash without re-running.
        """

        if self.config is None:
            self.config = {}
        self.config = merge_dict(deepcopy(config._sections), self.config)
        self._get_inputs()

        # Check if output directory exists
        outdir = self.output_dir()
        if op.exists(outdir):
            logger.debug('Output directory (%s) exists and is %sempty,',
                         outdir, 'not ' * bool(os.listdir(outdir)))

        # Check hash, check whether run should be enforced
        logger.info('[Node] Setting-up "%s" in "%s".', self.fullname, outdir)
        hash_info = self.hash_exists(updatehash=updatehash)
        hash_exists, hashvalue, hashfile, hashed_inputs = hash_info
        force_run = self.overwrite or (self.overwrite is None and self._interface.always_run)

        # If the node is cached, check on pklz files and finish
        if hash_exists and (updatehash or not force_run):
            logger.debug("Only updating node hashes or skipping execution")
            inputs_file = op.join(outdir, '_inputs.pklz')
            if not op.exists(inputs_file):
                logger.debug('Creating inputs file %s', inputs_file)
                savepkl(inputs_file, self.inputs.get_traitsfree())

            node_file = op.join(outdir, '_node.pklz')
            if not op.exists(node_file):
                logger.debug('Creating node file %s', node_file)
                savepkl(node_file, self)

            result = self._run_interface(execute=False, updatehash=updatehash)
            logger.info('[Node] "%s" found cached%s.', self.fullname,
                        ' (and hash updated)' * updatehash)
            return result

        # by rerunning we mean only nodes that did finish to run previously
        if hash_exists and not isinstance(self, MapNode):
            logger.debug('[Node] Rerunning "%s"', self.fullname)
            if not force_run and str2bool(self.config['execution']['stop_on_first_rerun']):
                raise Exception('Cannot rerun when "stop_on_first_rerun" is set to True')

        # Remove hashfile if it exists at this point (re-running)
        if op.exists(hashfile):
            os.remove(hashfile)

        # Hashfile while running
        hashfile_unfinished = op.join(
            outdir, '_0x%s_unfinished.json' % hashvalue)

        # Delete directory contents if this is not a MapNode or can't resume
        rm_outdir = not isinstance(self, MapNode) and not (
            self._interface.can_resume and op.isfile(hashfile_unfinished))
        if rm_outdir:
            emptydirs(outdir, noexist_ok=True)
        else:
            logger.debug('[%sNode] Resume - hashfile=%s',
                         'Map' * int(isinstance(self, MapNode)),
                         hashfile_unfinished)
            if isinstance(self, MapNode):
                # remove old json files
                for filename in glob(op.join(outdir, '_0x*.json')):
                    os.remove(filename)

        # Make sure outdir is created
        makedirs(outdir, exist_ok=True)

        # Store runtime-hashfile, pre-execution report, the node and the inputs set.
        _save_hashfile(hashfile_unfinished, hashed_inputs)
        write_report(self, report_type='preexec',
                     is_mapnode=isinstance(self, MapNode))
        savepkl(op.join(outdir, '_node.pklz'), self)
        savepkl(op.join(outdir, '_inputs.pklz'),
                self.inputs.get_traitsfree())

        try:
            cwd = os.getcwd()
        except OSError:
            # Changing back to cwd is probably not necessary
            # but this makes sure there's somewhere to change to.
            cwd = op.split(outdir)[0]
            logger.warning('Current folder "%s" does not exist, changing to "%s" instead.',
                           os.getenv('PWD', 'unknown'), cwd)

        os.chdir(outdir)
        try:
            result = self._run_interface(execute=True)
        except Exception:
            logger.warning('[Node] Error on "%s" (%s)', self.fullname, outdir)
            # Tear-up after error
            os.remove(hashfile_unfinished)
            raise
        finally:  # Ensure we come back to the original CWD
            os.chdir(cwd)

        # Tear-up after success
        shutil.move(hashfile_unfinished, hashfile)
        write_report(self, report_type='postexec',
                     is_mapnode=isinstance(self, MapNode))
        logger.info('[Node] Finished "%s".', self.fullname)
        return result

    def _get_hashval(self):
        """Return a hash of the input state"""
        self._get_inputs()
        hashed_inputs, hashvalue = self.inputs.get_hashval(
            hash_method=self.config['execution']['hash_method'])
        rm_extra = self.config['execution']['remove_unnecessary_outputs']
        if str2bool(rm_extra) and self.needed_outputs:
            hashobject = md5()
            hashobject.update(hashvalue.encode())
            sorted_outputs = sorted(self.needed_outputs)
            hashobject.update(str(sorted_outputs).encode())
            hashvalue = hashobject.hexdigest()
            hashed_inputs.append(('needed_outputs', sorted_outputs))
        return hashed_inputs, hashvalue

    def _get_inputs(self):
        """Retrieve inputs from pointers to results file

        This mechanism can be easily extended/replaced to retrieve data from
        other data sources (e.g., XNAT, HTTP, etc.,.)
        """
        if self._got_inputs:
            return

        logger.debug('Setting node inputs')
        for key, info in list(self.input_source.items()):
            logger.debug('input: %s', key)
            results_file = info[0]
            logger.debug('results file: %s', results_file)
            results = loadpkl(results_file)
            output_value = Undefined
            if isinstance(info[1], tuple):
                output_name = info[1][0]
                value = getattr(results.outputs, output_name)
                if isdefined(value):
                    output_value = evaluate_connect_function(
                        info[1][1], info[1][2], value)
            else:
                output_name = info[1]
                try:
                    output_value = results.outputs.get()[output_name]
                except TypeError:
                    output_value = results.outputs.dictcopy()[output_name]
            logger.debug('output: %s', output_name)
            try:
                self.set_input(key, deepcopy(output_value))
            except traits.TraitError as e:
                msg = ['Error setting node input:',
                       'Node: %s' % self.name,
                       'input: %s' % key,
                       'results_file: %s' % results_file,
                       'value: %s' % str(output_value)]
                e.args = (e.args[0] + "\n" + '\n'.join(msg),)
                raise

        # Successfully set inputs
        self._got_inputs = True

    def _run_interface(self, execute=True, updatehash=False):
        if updatehash:
            return self._load_results()
        return self._run_command(execute)

    def _load_results(self):
        cwd = self.output_dir()
        result, aggregate, attribute_error = _load_resultfile(cwd, self.name)
        # try aggregating first
        if aggregate:
            logger.debug('aggregating results')
            if attribute_error:
                old_inputs = loadpkl(op.join(cwd, '_inputs.pklz'))
                self.inputs.trait_set(**old_inputs)
            if not isinstance(self, MapNode):
                self._copyfiles_to_wd(linksonly=True)
                aggouts = self._interface.aggregate_outputs(
                    needed_outputs=self.needed_outputs)
                runtime = Bunch(cwd=cwd,
                                returncode=0,
                                environ=dict(os.environ),
                                hostname=socket.gethostname())
                result = InterfaceResult(
                    interface=self._interface.__class__,
                    runtime=runtime,
                    inputs=self._interface.inputs.get_traitsfree(),
                    outputs=aggouts)
                _save_resultfile(result, cwd, self.name)
            else:
                logger.debug('aggregating mapnode results')
                result = self._run_interface()
        return result

    def _run_command(self, execute, copyfiles=True):

        if not execute:
            try:
                result = self._load_results()
            except (FileNotFoundError, AttributeError):
                # if aggregation does not work, rerun the node
                logger.info("[Node] Some of the outputs were not found: "
                            "rerunning node.")
                copyfiles = False  # OE: this was like this before,
                execute = True     # I'll keep them for safety
            else:
                logger.info(
                    "[Node] Cached - collecting precomputed outputs")
                return result

        # Run command: either execute is true or load_results failed.
        runtime = Bunch(returncode=1,
                        environ=dict(os.environ),
                        hostname=socket.gethostname())
        result = InterfaceResult(
            interface=self._interface.__class__,
            runtime=runtime,
            inputs=self._interface.inputs.get_traitsfree())

        outdir = self.output_dir()
        if copyfiles:
            self._originputs = deepcopy(self._interface.inputs)
            self._copyfiles_to_wd(execute=execute)

        message = '[Node] Running "%s" ("%s.%s")'
        if issubclass(self._interface.__class__, CommandLine):
            try:
                cmd = self._interface.cmdline
            except Exception as msg:
                result.runtime.stderr = '%s\n\n%s' % (
                    getattr(result.runtime, 'stderr', ''), msg)
                _save_resultfile(result, outdir, self.name)
                raise
            cmdfile = op.join(outdir, 'command.txt')
            with open(cmdfile, 'wt') as fd:
                print(cmd + "\n", file=fd)
            message += ', a CommandLine Interface with command:\n%s' % cmd
        logger.info(message, self.name, self._interface.__module__,
                    self._interface.__class__.__name__)
        try:
            result = self._interface.run()
        except Exception as msg:
            result.runtime.stderr = '%s\n\n%s' % (
                getattr(result.runtime, 'stderr', ''), msg)
            _save_resultfile(result, outdir, self.name)
            raise

        dirs2keep = None
        if isinstance(self, MapNode):
            dirs2keep = [op.join(outdir, 'mapflow')]

        result.outputs = clean_working_directory(
            result.outputs, outdir,
            self._interface.inputs,
            self.needed_outputs,
            self.config,
            dirs2keep=dirs2keep
        )
        _save_resultfile(result, outdir, self.name)

        return result

    def _copyfiles_to_wd(self, execute=True, linksonly=False):
        """copy files over and change the inputs"""
        if not hasattr(self._interface, '_get_filecopy_info'):
            # Nothing to be done
            return

        logger.debug('copying files to wd [execute=%s, linksonly=%s]',
                     execute, linksonly)

        outdir = self.output_dir()
        if execute and linksonly:
            olddir = outdir
            outdir = op.join(outdir, '_tempinput')
            makedirs(outdir, exist_ok=True)

        for info in self._interface._get_filecopy_info():
            files = self.inputs.get().get(info['key'])
            if not isdefined(files) or not files:
                continue

            infiles = filename_to_list(files)
            if execute:
                if linksonly:
                    if not info['copy']:
                        newfiles = copyfiles(infiles,
                                             [outdir],
                                             copy=info['copy'],
                                             create_new=True)
                    else:
                        newfiles = fnames_presuffix(infiles,
                                                    newpath=outdir)
                    newfiles = _strip_temp(
                        newfiles,
                        op.abspath(olddir).split(op.sep)[-1])
                else:
                    newfiles = copyfiles(infiles,
                                         [outdir],
                                         copy=info['copy'],
                                         create_new=True)
            else:
                newfiles = fnames_presuffix(infiles, newpath=outdir)
            if not isinstance(files, list):
                newfiles = list_to_filename(newfiles)
            setattr(self.inputs, info['key'], newfiles)
        if execute and linksonly:
            emptydirs(outdir, noexist_ok=True)

    def update(self, **opts):
        """Update inputs"""
        self.inputs.update(**opts)


class JoinNode(Node):
    """Wraps interface objects that join inputs into a list.

    Examples
    --------

    >>> import nipype.pipeline.engine as pe
    >>> from nipype import Node, JoinNode, Workflow
    >>> from nipype.interfaces.utility import IdentityInterface
    >>> from nipype.interfaces import (ants, dcm2nii, fsl)
    >>> wf = Workflow(name='preprocess')
    >>> inputspec = Node(IdentityInterface(fields=['image']),
    ...                     name='inputspec')
    >>> inputspec.iterables = [('image',
    ...                        ['img1.nii', 'img2.nii', 'img3.nii'])]
    >>> img2flt = Node(fsl.ImageMaths(out_data_type='float'),
    ...                   name='img2flt')
    >>> wf.connect(inputspec, 'image', img2flt, 'in_file')
    >>> average = JoinNode(ants.AverageImages(), joinsource='inputspec',
    ...                       joinfield='images', name='average')
    >>> wf.connect(img2flt, 'out_file', average, 'images')
    >>> realign = Node(fsl.FLIRT(), name='realign')
    >>> wf.connect(img2flt, 'out_file', realign, 'in_file')
    >>> wf.connect(average, 'output_average_image', realign, 'reference')
    >>> strip = Node(fsl.BET(), name='strip')
    >>> wf.connect(realign, 'out_file', strip, 'in_file')

    """

    def __init__(self, interface, name, joinsource, joinfield=None,
                 unique=False, **kwargs):
        """

        Parameters
        ----------
        interface : interface object
            node specific interface (fsl.Bet(), spm.Coregister())
        name : alphanumeric string
            node specific name
        joinsource : node name
            name of the join predecessor iterable node
        joinfield : string or list of strings
            name(s) of list input fields that will be aggregated.
            The default is all of the join node input fields.
        unique : flag indicating whether to ignore duplicate input values

        See Node docstring for additional keyword arguments.
        """
        super(JoinNode, self).__init__(interface, name, **kwargs)

        self._joinsource = None  # The member should be defined
        self.joinsource = joinsource  # Let the setter do the job
        """the join predecessor iterable node"""

        if not joinfield:
            # default is the interface fields
            joinfield = self._interface.inputs.copyable_trait_names()
        elif isinstance(joinfield, (str, bytes)):
            joinfield = [joinfield]
        self.joinfield = joinfield
        """the fields to join"""

        self._inputs = self._override_join_traits(self._interface.inputs,
                                                  self.joinfield)
        """the override inputs"""

        self._unique = unique
        """flag indicating whether to ignore duplicate input values"""

        self._next_slot_index = 0
        """the joinfield index assigned to an iterated input"""

    @property
    def joinsource(self):
        return self._joinsource

    @joinsource.setter
    def joinsource(self, value):
        """Set the joinsource property. If the given value is a Node,
        then the joinsource is set to the node name.
        """
        if isinstance(value, Node):
            value = value.name
        self._joinsource = value

    @property
    def inputs(self):
        """The JoinNode inputs include the join field overrides."""
        return self._inputs

    def _add_join_item_fields(self):
        """Add new join item fields assigned to the next iterated
        input

        This method is intended solely for workflow graph expansion.

        Examples
        --------

        >>> from nipype.interfaces.utility import IdentityInterface
        >>> import nipype.pipeline.engine as pe
        >>> from nipype import Node, JoinNode, Workflow
        >>> inputspec = Node(IdentityInterface(fields=['image']),
        ...    name='inputspec'),
        >>> join = JoinNode(IdentityInterface(fields=['images', 'mask']),
        ...    joinsource='inputspec', joinfield='images', name='join')
        >>> join._add_join_item_fields()
        {'images': 'imagesJ1'}

        Return the {base field: slot field} dictionary
        """
        # create the new join item fields
        idx = self._next_slot_index
        newfields = dict([(field, self._add_join_item_field(field, idx))
                          for field in self.joinfield])
        # increment the join slot index
        logger.debug("Added the %s join item fields %s.", self, newfields)
        self._next_slot_index += 1
        return newfields

    def _add_join_item_field(self, field, index):
        """Add new join item fields qualified by the given index

        Return the new field name
        """
        # the new field name
        name = "%sJ%d" % (field, index + 1)
        # make a copy of the join trait
        trait = self._inputs.trait(field, False, True)
        # add the join item trait to the override traits
        self._inputs.add_trait(name, trait)

        return name

    def _override_join_traits(self, basetraits, fields):
        """Convert the given join fields to accept an input that
        is a list item rather than a list. Non-join fields
        delegate to the interface traits.

        Return the override DynamicTraitedSpec
        """
        dyntraits = DynamicTraitedSpec()
        if fields is None:
            fields = basetraits.copyable_trait_names()
        else:
            # validate the fields
            for field in fields:
                if not basetraits.trait(field):
                    raise ValueError("The JoinNode %s does not have a field"
                                     " named %s" % (self.name, field))
        for name, trait in list(basetraits.items()):
            # if a join field has a single inner trait, then the item
            # trait is that inner trait. Otherwise, the item trait is
            # a new Any trait.
            if name in fields and len(trait.inner_traits) == 1:
                item_trait = trait.inner_traits[0]
                dyntraits.add_trait(name, item_trait)
                setattr(dyntraits, name, Undefined)
                logger.debug(
                    "Converted the join node %s field %s trait type from %s to %s",
                    self, name, trait.trait_type.info(), item_trait.info())
            else:
                dyntraits.add_trait(name, traits.Any)
                setattr(dyntraits, name, Undefined)
        return dyntraits

    def _run_command(self, execute, copyfiles=True):
        """Collates the join inputs prior to delegating to the superclass."""
        self._collate_join_field_inputs()
        return super(JoinNode, self)._run_command(execute, copyfiles)

    def _collate_join_field_inputs(self):
        """
        Collects each override join item field into the interface join
        field input."""
        for field in self.inputs.copyable_trait_names():
            if field in self.joinfield:
                # collate the join field
                val = self._collate_input_value(field)
                try:
                    setattr(self._interface.inputs, field, val)
                except Exception as e:
                    raise ValueError(">>JN %s %s %s %s %s: %s" % (
                        self, field, val, self.inputs.copyable_trait_names(), self.joinfield, e))
            elif hasattr(self._interface.inputs, field):
                # copy the non-join field
                val = getattr(self._inputs, field)
                if isdefined(val):
                    setattr(self._interface.inputs, field, val)
        logger.debug("Collated %d inputs into the %s node join fields",
                     self._next_slot_index, self)

    def _collate_input_value(self, field):
        """
        Collects the join item field values into a list or set value for
        the given field, as follows:

        - If the field trait is a Set, then the values are collected into
        a set.

        - Otherwise, the values are collected into a list which preserves
        the iterables order. If the ``unique`` flag is set, then duplicate
        values are removed but the iterables order is preserved.
        """
        val = [self._slot_value(field, idx)
               for idx in range(self._next_slot_index)]
        basetrait = self._interface.inputs.trait(field)
        if isinstance(basetrait.trait_type, traits.Set):
            return set(val)

        if self._unique:
            return list(OrderedDict.fromkeys(val))

        return val

    def _slot_value(self, field, index):
        slot_field = "%sJ%d" % (field, index + 1)
        try:
            return getattr(self._inputs, slot_field)
        except AttributeError as e:
            raise AttributeError("The join node %s does not have a slot field %s"
                                 " to hold the %s value at index %d: %s"
                                 % (self, slot_field, field, index, e))


class MapNode(Node):
    """Wraps interface objects that need to be iterated on a list of inputs.

    Examples
    --------

    >>> from nipype import MapNode
    >>> from nipype.interfaces import fsl
    >>> realign = MapNode(fsl.MCFLIRT(), 'in_file', 'realign')
    >>> realign.inputs.in_file = ['functional.nii',
    ...                           'functional2.nii',
    ...                           'functional3.nii']
    >>> realign.run() # doctest: +SKIP

    """

    def __init__(self, interface, iterfield, name, serial=False, nested=False, **kwargs):
        """

        Parameters
        ----------
        interface : interface object
            node specific interface (fsl.Bet(), spm.Coregister())
        iterfield : string or list of strings
            name(s) of input fields that will receive a list of whatever kind
            of input they take. the node will be run separately for each
            value in these lists. for more than one input, the values are
            paired (i.e. it does not compute a combinatorial product).
        name : alphanumeric string
            node specific name
        serial : boolean
            flag to enforce executing the jobs of the mapnode in a serial
            manner rather than parallel
        nested : boolean
            support for nested lists. If set, the input list will be flattened
            before running and the nested list structure of the outputs will
            be resored.

        See Node docstring for additional keyword arguments.
        """

        super(MapNode, self).__init__(interface, name, **kwargs)
        if isinstance(iterfield, (str, bytes)):
            iterfield = [iterfield]
        self.iterfield = iterfield
        self.nested = nested
        self._inputs = self._create_dynamic_traits(self._interface.inputs,
                                                   fields=self.iterfield)
        self._inputs.on_trait_change(self._set_mapnode_input)
        self._got_inputs = False
        self._serial = serial

    def _create_dynamic_traits(self, basetraits, fields=None, nitems=None):
        """Convert specific fields of a trait to accept multiple inputs
        """
        output = DynamicTraitedSpec()
        if fields is None:
            fields = basetraits.copyable_trait_names()
        for name, spec in list(basetraits.items()):
            if name in fields and ((nitems is None) or (nitems > 1)):
                logger.debug('adding multipath trait: %s', name)
                if self.nested:
                    output.add_trait(name, InputMultiPath(traits.Any()))
                else:
                    output.add_trait(name, InputMultiPath(spec.trait_type))
            else:
                output.add_trait(name, traits.Trait(spec))
            setattr(output, name, Undefined)
            value = getattr(basetraits, name)
            if isdefined(value):
                setattr(output, name, value)
            value = getattr(output, name)
        return output

    def set_input(self, parameter, val):
        """
        Set interface input value or nodewrapper attribute
        Priority goes to interface.
        """
        logger.debug('setting nodelevel(%s) input %s = %s',
                     to_str(self), parameter, to_str(val))
        self._set_mapnode_input(parameter, deepcopy(val))

    def _set_mapnode_input(self, name, newvalue):
        logger.debug('setting mapnode(%s) input: %s -> %s',
                     to_str(self), name, to_str(newvalue))
        if name in self.iterfield:
            setattr(self._inputs, name, newvalue)
        else:
            setattr(self._interface.inputs, name, newvalue)

    def _get_hashval(self):
        """Compute hash including iterfield lists."""
        self._get_inputs()
        self._check_iterfield()
        hashinputs = deepcopy(self._interface.inputs)
        for name in self.iterfield:
            hashinputs.remove_trait(name)
            hashinputs.add_trait(
                name,
                InputMultiPath(
                    self._interface.inputs.traits()[name].trait_type))
            logger.debug('setting hashinput %s-> %s',
                         name, getattr(self._inputs, name))
            if self.nested:
                setattr(hashinputs, name, flatten(getattr(self._inputs, name)))
            else:
                setattr(hashinputs, name, getattr(self._inputs, name))
        hashed_inputs, hashvalue = hashinputs.get_hashval(
            hash_method=self.config['execution']['hash_method'])
        rm_extra = self.config['execution']['remove_unnecessary_outputs']
        if str2bool(rm_extra) and self.needed_outputs:
            hashobject = md5()
            hashobject.update(hashvalue.encode())
            sorted_outputs = sorted(self.needed_outputs)
            hashobject.update(str(sorted_outputs).encode())
            hashvalue = hashobject.hexdigest()
            hashed_inputs.append(('needed_outputs', sorted_outputs))
        return hashed_inputs, hashvalue

    @property
    def inputs(self):
        return self._inputs

    @property
    def outputs(self):
        if self._interface._outputs():
            return Bunch(self._interface._outputs().get())

    def _make_nodes(self, cwd=None):
        if cwd is None:
            cwd = self.output_dir()
        if self.nested:
            nitems = len(flatten(filename_to_list(getattr(self.inputs, self.iterfield[0]))))
        else:
            nitems = len(filename_to_list(getattr(self.inputs, self.iterfield[0])))
        for i in range(nitems):
            nodename = '_%s%d' % (self.name, i)
            node = Node(deepcopy(self._interface),
                        n_procs=self._n_procs,
                        mem_gb=self._mem_gb,
                        overwrite=self.overwrite,
                        needed_outputs=self.needed_outputs,
                        run_without_submitting=self.run_without_submitting,
                        base_dir=op.join(cwd, 'mapflow'),
                        name=nodename)
            node.plugin_args = self.plugin_args
            node.interface.inputs.trait_set(
                **deepcopy(self._interface.inputs.get()))
            node.interface.resource_monitor = self._interface.resource_monitor
            for field in self.iterfield:
                if self.nested:
                    fieldvals = flatten(filename_to_list(getattr(self.inputs, field)))
                else:
                    fieldvals = filename_to_list(getattr(self.inputs, field))
                logger.debug('setting input %d %s %s', i, field, fieldvals[i])
                setattr(node.inputs, field, fieldvals[i])
            node.config = self.config
            yield i, node

    def _collate_results(self, nodes):
        finalresult = InterfaceResult(
            interface=[], runtime=[], provenance=[], inputs=[],
            outputs=self.outputs)
        returncode = []
        for i, nresult, err in nodes:
            finalresult.runtime.insert(i, None)
            returncode.insert(i, err)

            if nresult:
                if hasattr(nresult, 'runtime'):
                    finalresult.interface.insert(i, nresult.interface)
                    finalresult.inputs.insert(i, nresult.inputs)
                    finalresult.runtime[i] = nresult.runtime
                if hasattr(nresult, 'provenance'):
                    finalresult.provenance.insert(i, nresult.provenance)

            if self.outputs:
                for key, _ in list(self.outputs.items()):
                    rm_extra = (self.config['execution']
                                ['remove_unnecessary_outputs'])
                    if str2bool(rm_extra) and self.needed_outputs:
                        if key not in self.needed_outputs:
                            continue
                    values = getattr(finalresult.outputs, key)
                    if not isdefined(values):
                        values = []
                    if nresult and nresult.outputs:
                        values.insert(i, nresult.outputs.get()[key])
                    else:
                        values.insert(i, None)
                    defined_vals = [isdefined(val) for val in values]
                    if any(defined_vals) and finalresult.outputs:
                        setattr(finalresult.outputs, key, values)

        if self.nested:
            for key, _ in list(self.outputs.items()):
                values = getattr(finalresult.outputs, key)
                if isdefined(values):
                    values = unflatten(values, filename_to_list(
                        getattr(self.inputs, self.iterfield[0])))
                setattr(finalresult.outputs, key, values)

        if returncode and any([code is not None for code in returncode]):
            msg = []
            for i, code in enumerate(returncode):
                if code is not None:
                    msg += ['Subnode %d failed' % i]
                    msg += ['Error: %s' % str(code)]
            raise Exception('Subnodes of node: %s failed:\n%s' %
                            (self.name, '\n'.join(msg)))

        return finalresult

    def get_subnodes(self):
        """Generate subnodes of a mapnode and write pre-execution report"""
        self._get_inputs()
        self._check_iterfield()
        write_report(self, report_type='preexec', is_mapnode=True)
        return [node for _, node in self._make_nodes()]

    def num_subnodes(self):
        """Get the number of subnodes to iterate in this MapNode"""
        self._get_inputs()
        self._check_iterfield()
        if self._serial:
            return 1
        if self.nested:
            return len(filename_to_list(flatten(getattr(self.inputs, self.iterfield[0]))))
        return len(filename_to_list(getattr(self.inputs, self.iterfield[0])))

    def _get_inputs(self):
        old_inputs = self._inputs.get()
        self._inputs = self._create_dynamic_traits(self._interface.inputs,
                                                   fields=self.iterfield)
        self._inputs.trait_set(**old_inputs)
        super(MapNode, self)._get_inputs()

    def _check_iterfield(self):
        """Checks iterfield

        * iterfield must be in inputs
        * number of elements must match across iterfield
        """
        for iterfield in self.iterfield:
            if not isdefined(getattr(self.inputs, iterfield)):
                raise ValueError(("Input %s was not set but it is listed "
                                  "in iterfields.") % iterfield)
        if len(self.iterfield) > 1:
            first_len = len(filename_to_list(getattr(self.inputs,
                                                     self.iterfield[0])))
            for iterfield in self.iterfield[1:]:
                if first_len != len(filename_to_list(getattr(self.inputs,
                                                             iterfield))):
                    raise ValueError(("All iterfields of a MapNode have to "
                                      "have the same length. %s") %
                                     str(self.inputs))

    def _run_interface(self, execute=True, updatehash=False):
        """Run the mapnode interface

        This is primarily intended for serial execution of mapnode. A parallel
        execution requires creation of new nodes that can be spawned
        """
        self._check_iterfield()
        cwd = self.output_dir()
        if not execute:
            return self._load_results()

        # Set up mapnode folder names
        if self.nested:
            nitems = len(filename_to_list(flatten(getattr(self.inputs,
                                                          self.iterfield[0]))))
        else:
            nitems = len(filename_to_list(getattr(self.inputs,
                                                  self.iterfield[0])))
        nnametpl = '_%s{}' % self.name
        nodenames = [nnametpl.format(i) for i in range(nitems)]

        # Run mapnode
        result = self._collate_results(_node_runner(
            self._make_nodes(cwd),
            updatehash=updatehash,
            stop_first=str2bool(self.config['execution']['stop_on_first_crash'])
        ))
        # And store results
        _save_resultfile(result, cwd, self.name)
        # remove any node directories no longer required
        dirs2remove = []
        for path in glob(op.join(cwd, 'mapflow', '*')):
            if op.isdir(path):
                if path.split(op.sep)[-1] not in nodenames:
                    dirs2remove.append(path)
        for path in dirs2remove:
            logger.debug('[MapNode] Removing folder "%s".' , path)
            shutil.rmtree(path)

        return result<|MERGE_RESOLUTION|>--- conflicted
+++ resolved
@@ -13,14 +13,9 @@
      os.chdir(datadir)
 
 """
-<<<<<<< HEAD
 from __future__ import (print_function, division, unicode_literals,
                         absolute_import)
-from builtins import range, object, str, bytes, open
-=======
-from __future__ import print_function, division, unicode_literals, absolute_import
 from builtins import range, str, bytes, open
->>>>>>> 9be816e3
 
 from collections import OrderedDict
 
@@ -228,13 +223,8 @@
         """Get the estimated number of processes/threads"""
         if self._n_procs is not None:
             return self._n_procs
-<<<<<<< HEAD
-        elif hasattr(self._interface.inputs, 'num_threads') and isdefined(
-                self._interface.inputs.num_threads):
-=======
         if hasattr(self._interface.inputs,
                    'num_threads') and isdefined(self._interface.inputs.num_threads):
->>>>>>> 9be816e3
             return self._interface.inputs.num_threads
 
         return 1
