# emacs: -*- mode: python; py-indent-offset: 4; indent-tabs-mode: nil -*-
# vi: set ft=python sts=4 ts=4 sw=4 et:
"""Various utilities

   Change directory to provide relative paths for doctests
   >>> import os
   >>> filepath = os.path.dirname( os.path.realpath( __file__ ) )
   >>> datadir = os.path.realpath(os.path.join(filepath, '../testing/data'))
   >>> os.chdir(datadir)
"""

from future import standard_library
standard_library.install_aliases()
from builtins import zip
from builtins import range

import os
import re
from pickle import dumps
from textwrap import dedent
import numpy as np
import nibabel as nb

from .base import (traits, TraitedSpec, DynamicTraitedSpec, File,
                   Undefined, isdefined, OutputMultiPath,
                   InputMultiPath, BaseInterface, BaseInterfaceInputSpec)
from .io import IOBase, add_traits
from ..external.six import string_types
from ..testing import assert_equal
from ..utils.filemanip import (filename_to_list, copyfile, split_filename)
from ..utils.misc import getsource, create_function_from_source


class IdentityInterface(IOBase):
    """Basic interface class generates identity mappings

    Examples
    --------

    >>> from nipype.interfaces.utility import IdentityInterface
    >>> ii = IdentityInterface(fields=['a', 'b'], mandatory_inputs=False)
    >>> ii.inputs.a
    <undefined>

    >>> ii.inputs.a = 'foo'
    >>> out = ii._outputs()
    >>> out.a
    <undefined>

    >>> out = ii.run()
    >>> out.outputs.a
    'foo'

    >>> ii2 = IdentityInterface(fields=['a', 'b'], mandatory_inputs=True)
    >>> ii2.inputs.a = 'foo'
    >>> out = ii2.run() # doctest: +SKIP
    ValueError: IdentityInterface requires a value for input 'b' because it was listed in 'fields' Interface IdentityInterface failed to run.
    """
    input_spec = DynamicTraitedSpec
    output_spec = DynamicTraitedSpec

    def __init__(self, fields=None, mandatory_inputs=True, **inputs):
        super(IdentityInterface, self).__init__(**inputs)
        if fields is None or not fields:
            raise ValueError('Identity Interface fields must be a non-empty list')
        # Each input must be in the fields.
        for in_field in inputs:
            if in_field not in fields:
                raise ValueError('Identity Interface input is not in the fields: %s' % in_field)
        self._fields = fields
        self._mandatory_inputs = mandatory_inputs
        add_traits(self.inputs, fields)
        # Adding any traits wipes out all input values set in superclass initialization,
        # even it the trait is not in the add_traits argument. The work-around is to reset
        # the values after adding the traits.
        self.inputs.set(**inputs)

    def _add_output_traits(self, base):
        undefined_traits = {}
        for key in self._fields:
            base.add_trait(key, traits.Any)
            undefined_traits[key] = Undefined
        base.trait_set(trait_change_notify=False, **undefined_traits)
        return base

    def _list_outputs(self):
        # manual mandatory inputs check
        if self._fields and self._mandatory_inputs:
            for key in self._fields:
                value = getattr(self.inputs, key)
                if not isdefined(value):
                    msg = "%s requires a value for input '%s' because it was listed in 'fields'. \
                    You can turn off mandatory inputs checking by passing mandatory_inputs = False to the constructor." % \
                        (self.__class__.__name__, key)
                    raise ValueError(msg)

        outputs = self._outputs().get()
        for key in self._fields:
            val = getattr(self.inputs, key)
            if isdefined(val):
                outputs[key] = val
        return outputs


class MergeInputSpec(DynamicTraitedSpec, BaseInterfaceInputSpec):
    axis = traits.Enum('vstack', 'hstack', usedefault=True,
                       desc='direction in which to merge, hstack requires same number of elements in each input')
    no_flatten = traits.Bool(False, usedefault=True, desc='append to outlist instead of extending in vstack mode')


class MergeOutputSpec(TraitedSpec):
    out = traits.List(desc='Merged output')


class Merge(IOBase):
    """Basic interface class to merge inputs into a single list

    Examples
    --------

    >>> from nipype.interfaces.utility import Merge
    >>> mi = Merge(3)
    >>> mi.inputs.in1 = 1
    >>> mi.inputs.in2 = [2, 5]
    >>> mi.inputs.in3 = 3
    >>> out = mi.run()
    >>> out.outputs.out
    [1, 2, 5, 3]

    """
    input_spec = MergeInputSpec
    output_spec = MergeOutputSpec

    def __init__(self, numinputs=0, **inputs):
        super(Merge, self).__init__(**inputs)
        self._numinputs = numinputs
        add_traits(self.inputs, ['in%d' % (i + 1) for i in range(numinputs)])

    def _list_outputs(self):
        outputs = self._outputs().get()
        out = []
        if self.inputs.axis == 'vstack':
            for idx in range(self._numinputs):
                value = getattr(self.inputs, 'in%d' % (idx + 1))
                if isdefined(value):
                    if isinstance(value, list) and not self.inputs.no_flatten:
                        out.extend(value)
                    else:
                        out.append(value)
        else:
            for i in range(len(filename_to_list(self.inputs.in1))):
                out.insert(i, [])
                for j in range(self._numinputs):
                    out[i].append(filename_to_list(getattr(self.inputs, 'in%d' % (j + 1)))[i])
        if out:
            outputs['out'] = out
        return outputs


class RenameInputSpec(DynamicTraitedSpec):

    in_file = File(exists=True, mandatory=True, desc="file to rename")
    keep_ext = traits.Bool(desc=("Keep in_file extension, replace "
                                 "non-extension component of name"))
    format_string = traits.String(mandatory=True,
                                  desc=("Python formatting string for output "
                                        "template"))
    parse_string = traits.String(desc=("Python regexp parse string to define "
                                       "replacement inputs"))
    use_fullpath = traits.Bool(False, usedefault=True,
                               desc="Use full path as input to regex parser")


class RenameOutputSpec(TraitedSpec):

    out_file = traits.File(exists=True, desc="softlink to original file with new name")


class Rename(IOBase):
    """Change the name of a file based on a mapped format string.

    To use additional inputs that will be defined at run-time, the class
    constructor must be called with the format template, and the fields
    identified will become inputs to the interface.

    Additionally, you may set the parse_string input, which will be run
    over the input filename with a regular expressions search, and will
    fill in additional input fields from matched groups. Fields set with
    inputs have precedence over fields filled in with the regexp match.

    Examples
    --------
    >>> from nipype.interfaces.utility import Rename
    >>> rename1 = Rename()
    >>> rename1.inputs.in_file = "zstat1.nii.gz"
    >>> rename1.inputs.format_string = "Faces-Scenes.nii.gz"
    >>> res = rename1.run()          # doctest: +SKIP
    >>> res.outputs.out_file         # doctest: +SKIP
    'Faces-Scenes.nii.gz"            # doctest: +SKIP

    >>> rename2 = Rename(format_string="%(subject_id)s_func_run%(run)02d")
    >>> rename2.inputs.in_file = "functional.nii"
    >>> rename2.inputs.keep_ext = True
    >>> rename2.inputs.subject_id = "subj_201"
    >>> rename2.inputs.run = 2
    >>> res = rename2.run()          # doctest: +SKIP
    >>> res.outputs.out_file         # doctest: +SKIP
    'subj_201_func_run02.nii'        # doctest: +SKIP

    >>> rename3 = Rename(format_string="%(subject_id)s_%(seq)s_run%(run)02d.nii")
    >>> rename3.inputs.in_file = "func_epi_1_1.nii"
    >>> rename3.inputs.parse_string = "func_(?P<seq>\w*)_.*"
    >>> rename3.inputs.subject_id = "subj_201"
    >>> rename3.inputs.run = 2
    >>> res = rename3.run()          # doctest: +SKIP
    >>> res.outputs.out_file         # doctest: +SKIP
    'subj_201_epi_run02.nii'         # doctest: +SKIP

    """
    input_spec = RenameInputSpec
    output_spec = RenameOutputSpec

    def __init__(self, format_string=None, **inputs):
        super(Rename, self).__init__(**inputs)
        if format_string is not None:
            self.inputs.format_string = format_string
            self.fmt_fields = re.findall(r"%\((.+?)\)", format_string)
            add_traits(self.inputs, self.fmt_fields)
        else:
            self.fmt_fields = []

    def _rename(self):
        fmt_dict = dict()
        if isdefined(self.inputs.parse_string):
            if isdefined(self.inputs.use_fullpath) and self.inputs.use_fullpath:
                m = re.search(self.inputs.parse_string,
                              self.inputs.in_file)
            else:
                m = re.search(self.inputs.parse_string,
                              os.path.split(self.inputs.in_file)[1])
            if m:
                fmt_dict.update(m.groupdict())
        for field in self.fmt_fields:
            val = getattr(self.inputs, field)
            if isdefined(val):
                fmt_dict[field] = getattr(self.inputs, field)
        if self.inputs.keep_ext:
            fmt_string = "".join([self.inputs.format_string,
                                  split_filename(self.inputs.in_file)[2]])
        else:
            fmt_string = self.inputs.format_string
        return fmt_string % fmt_dict

    def _run_interface(self, runtime):
        runtime.returncode = 0
        _ = copyfile(self.inputs.in_file, os.path.join(os.getcwd(),
                                                       self._rename()))
        return runtime

    def _list_outputs(self):
        outputs = self._outputs().get()
        outputs["out_file"] = os.path.join(os.getcwd(), self._rename())
        return outputs


class SplitInputSpec(BaseInterfaceInputSpec):
    inlist = traits.List(traits.Any, mandatory=True,
                         desc='list of values to split')
    splits = traits.List(traits.Int, mandatory=True,
                         desc='Number of outputs in each split - should add to number of inputs')
    squeeze = traits.Bool(False, usedefault=True,
                          desc='unfold one-element splits removing the list')


class Split(IOBase):
    """Basic interface class to split lists into multiple outputs

    Examples
    --------

    >>> from nipype.interfaces.utility import Split
    >>> sp = Split()
    >>> _ = sp.inputs.set(inlist=[1, 2, 3], splits=[2, 1])
    >>> out = sp.run()
    >>> out.outputs.out1
    [1, 2]

    """

    input_spec = SplitInputSpec
    output_spec = DynamicTraitedSpec

    def _add_output_traits(self, base):
        undefined_traits = {}
        for i in range(len(self.inputs.splits)):
            key = 'out%d' % (i + 1)
            base.add_trait(key, traits.Any)
            undefined_traits[key] = Undefined
        base.trait_set(trait_change_notify=False, **undefined_traits)
        return base

    def _list_outputs(self):
        outputs = self._outputs().get()
        if isdefined(self.inputs.splits):
            if sum(self.inputs.splits) != len(self.inputs.inlist):
                raise RuntimeError('sum of splits != num of list elements')
            splits = [0]
            splits.extend(self.inputs.splits)
            splits = np.cumsum(splits)
            for i in range(len(splits) - 1):
                val = np.array(self.inputs.inlist)[splits[i]:splits[i + 1]].tolist()
                if self.inputs.squeeze and len(val) == 1:
                    val = val[0]
                outputs['out%d' % (i + 1)] = val
        return outputs


class SelectInputSpec(BaseInterfaceInputSpec):
    inlist = InputMultiPath(traits.Any, mandatory=True,
                            desc='list of values to choose from')
    index = InputMultiPath(traits.Int, mandatory=True,
                           desc='0-based indices of values to choose')


class SelectOutputSpec(TraitedSpec):
    out = OutputMultiPath(traits.Any, desc='list of selected values')


class Select(IOBase):
    """Basic interface class to select specific elements from a list

    Examples
    --------

    >>> from nipype.interfaces.utility import Select
    >>> sl = Select()
    >>> _ = sl.inputs.set(inlist=[1, 2, 3, 4, 5], index=[3])
    >>> out = sl.run()
    >>> out.outputs.out
    4

    >>> _ = sl.inputs.set(inlist=[1, 2, 3, 4, 5], index=[3, 4])
    >>> out = sl.run()
    >>> out.outputs.out
    [4, 5]

    """

    input_spec = SelectInputSpec
    output_spec = SelectOutputSpec

    def _list_outputs(self):
        outputs = self._outputs().get()
        out = np.array(self.inputs.inlist)[np.array(self.inputs.index)].tolist()
        outputs['out'] = out
        return outputs


class FunctionInputSpec(DynamicTraitedSpec, BaseInterfaceInputSpec):
    function_str = traits.Str(mandatory=True, desc='code for function')


class Function(IOBase):
    """Runs arbitrary function as an interface

    Examples
    --------

    >>> func = 'def func(arg1, arg2=5): return arg1 + arg2'
    >>> fi = Function(input_names=['arg1', 'arg2'], output_names=['out'])
    >>> fi.inputs.function_str = func
    >>> res = fi.run(arg1=1)
    >>> res.outputs.out
    6

    """

    input_spec = FunctionInputSpec
    output_spec = DynamicTraitedSpec

    def __init__(self, input_names, output_names, function=None, imports=None,
                 **inputs):
        """

        Parameters
        ----------

        input_names: single str or list
            names corresponding to function inputs
        output_names: single str or list
            names corresponding to function outputs.
            has to match the number of outputs
        function : callable
            callable python object. must be able to execute in an
            isolated namespace (possibly in concert with the ``imports``
            parameter)
        imports : list of strings
            list of import statements that allow the function to execute
            in an otherwise empty namespace
        """

        super(Function, self).__init__(**inputs)
        if function:
            if hasattr(function, '__call__'):
                try:
                    self.inputs.function_str = getsource(function)
                except IOError:
                    raise Exception('Interface Function does not accept '
                                    'function objects defined interactively '
                                    'in a python session')
            elif isinstance(function, string_types):
                self.inputs.function_str = function
            else:
                raise Exception('Unknown type of function')
        self.inputs.on_trait_change(self._set_function_string,
                                    'function_str')
        self._input_names = filename_to_list(input_names)
        self._output_names = filename_to_list(output_names)
        add_traits(self.inputs, [name for name in self._input_names])
        self.imports = imports
        self._out = {}
        for name in self._output_names:
            self._out[name] = None

    def _set_function_string(self, obj, name, old, new):
        if name == 'function_str':
            if hasattr(new, '__call__'):
                function_source = getsource(new)
            elif isinstance(new, string_types):
                function_source = new
            self.inputs.trait_set(trait_change_notify=False,
                                  **{'%s' % name: function_source})

    def _add_output_traits(self, base):
        undefined_traits = {}
        for key in self._output_names:
            base.add_trait(key, traits.Any)
            undefined_traits[key] = Undefined
        base.trait_set(trait_change_notify=False, **undefined_traits)
        return base

    def _run_interface(self, runtime):
        function_handle = create_function_from_source(self.inputs.function_str,
                                                      self.imports)

        args = {}
        for name in self._input_names:
            value = getattr(self.inputs, name)
            if isdefined(value):
                args[name] = value

        # Record memory of function_handle
<<<<<<< HEAD
        #try:
        #    import memory_profiler
        #    proc = (function_handle, (), args)
        #    mem_mb, out = memory_profiler.memory_usage(proc=proc, retval=True, include_children=True, max_usage=True)
        #    setattr(runtime, 'cmd_memory', mem_mb[0]/1024.0)
        # If no memory_profiler package, run without recording memory
        #except:
        out = function_handle(**args)
=======
        try:
            import memory_profiler
            proc = (function_handle, (), args)
            mem_mb, out = memory_profiler.memory_usage(proc=proc, retval=True, include_children=True, max_usage=True)
            setattr(runtime, 'cmd_memory', mem_mb[0]/1024.0)
        # If no memory_profiler package, run without recording memory
        except ImportError:
            out = function_handle(**args)
>>>>>>> 5dac5746

        if len(self._output_names) == 1:
            self._out[self._output_names[0]] = out
        else:
            if isinstance(out, tuple) and (len(out) != len(self._output_names)):
                raise RuntimeError('Mismatch in number of expected outputs')

            else:
                for idx, name in enumerate(self._output_names):
                    self._out[name] = out[idx]

        return runtime

    def _list_outputs(self):
        outputs = self._outputs().get()
        for key in self._output_names:
            outputs[key] = self._out[key]
        return outputs


class AssertEqualInputSpec(BaseInterfaceInputSpec):
    volume1 = File(exists=True, mandatory=True)
    volume2 = File(exists=True, mandatory=True)


class AssertEqual(BaseInterface):
    input_spec = AssertEqualInputSpec

    def _run_interface(self, runtime):

        data1 = nb.load(self.inputs.volume1).get_data()
        data2 = nb.load(self.inputs.volume2).get_data()

        assert_equal(data1, data2)

        return runtime


class CSVReaderInputSpec(DynamicTraitedSpec, TraitedSpec):
    in_file = File(exists=True, mandatory=True, desc='Input comma-seperated value (CSV) file')
    header = traits.Bool(False, usedefault=True, desc='True if the first line is a column header')


class CSVReader(BaseInterface):
    """
    Examples
    --------

    >>> reader = CSVReader()  # doctest: +SKIP
    >>> reader.inputs.in_file = 'noHeader.csv'  # doctest: +SKIP
    >>> out = reader.run()  # doctest: +SKIP
    >>> out.outputs.column_0 == ['foo', 'bar', 'baz']  # doctest: +SKIP
    True
    >>> out.outputs.column_1 == ['hello', 'world', 'goodbye']  # doctest: +SKIP
    True
    >>> out.outputs.column_2 == ['300.1', '5', '0.3']  # doctest: +SKIP
    True

    >>> reader = CSVReader()  # doctest: +SKIP
    >>> reader.inputs.in_file = 'header.csv'  # doctest: +SKIP
    >>> reader.inputs.header = True  # doctest: +SKIP
    >>> out = reader.run()  # doctest: +SKIP
    >>> out.outputs.files == ['foo', 'bar', 'baz']  # doctest: +SKIP
    True
    >>> out.outputs.labels == ['hello', 'world', 'goodbye']  # doctest: +SKIP
    True
    >>> out.outputs.erosion == ['300.1', '5', '0.3']  # doctest: +SKIP
    True

    """
    input_spec = CSVReaderInputSpec
    output_spec = DynamicTraitedSpec
    _always_run = True

    def _append_entry(self, outputs, entry):
        for key, value in zip(self._outfields, entry):
            outputs[key].append(value)
        return outputs

    def _parse_line(self, line):
        line = line.replace('\n', '')
        entry = [x.strip() for x in line.split(',')]
        return entry

    def _get_outfields(self):
        with open(self.inputs.in_file, 'r') as fid:
            entry = self._parse_line(fid.readline())
            if self.inputs.header:
                self._outfields = tuple(entry)
            else:
                self._outfields = tuple(['column_' + str(x) for x in range(len(entry))])
        return self._outfields

    def _run_interface(self, runtime):
        self._get_outfields()
        return runtime

    def _outputs(self):
        return self._add_output_traits(super(CSVReader, self)._outputs())

    def _add_output_traits(self, base):
        return add_traits(base, self._get_outfields())

    def _list_outputs(self):
        outputs = self.output_spec().get()
        isHeader = True
        for key in self._outfields:
            outputs[key] = []  # initialize outfields
        with open(self.inputs.in_file, 'r') as fid:
            for line in fid.readlines():
                if self.inputs.header and isHeader:  # skip header line
                    isHeader = False
                    continue
                entry = self._parse_line(line)
                outputs = self._append_entry(outputs, entry)
        return outputs<|MERGE_RESOLUTION|>--- conflicted
+++ resolved
@@ -450,16 +450,6 @@
                 args[name] = value
 
         # Record memory of function_handle
-<<<<<<< HEAD
-        #try:
-        #    import memory_profiler
-        #    proc = (function_handle, (), args)
-        #    mem_mb, out = memory_profiler.memory_usage(proc=proc, retval=True, include_children=True, max_usage=True)
-        #    setattr(runtime, 'cmd_memory', mem_mb[0]/1024.0)
-        # If no memory_profiler package, run without recording memory
-        #except:
-        out = function_handle(**args)
-=======
         try:
             import memory_profiler
             proc = (function_handle, (), args)
@@ -468,7 +458,6 @@
         # If no memory_profiler package, run without recording memory
         except ImportError:
             out = function_handle(**args)
->>>>>>> 5dac5746
 
         if len(self._output_names) == 1:
             self._out[self._output_names[0]] = out
