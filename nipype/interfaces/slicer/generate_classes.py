--- conflicted
+++ resolved
@@ -38,11 +38,7 @@
 import os
 from nipype.interfaces.slicer.base import SlicerCommandLine\n\n\n"""
     f_m.write(imports)
-<<<<<<< HEAD
     f_m.write("\n\n".join(class_codes).encode('utf8'))
-=======
-    f_m.write("\n\n".join(class_codes).encode('utf8') )
->>>>>>> c232a548
     f_i.write("from %s import %s\n" % (module_name, ", ".join(class_names)))
     f_m.close()
     f_i.close()
@@ -55,12 +51,8 @@
             module_name = k.lower()
             class_name = k
             class_code = v
-<<<<<<< HEAD
             add_class_to_package(
                 [class_code], [class_name], module_name, package_dir)
-=======
-            add_class_to_package([class_code], [class_name], module_name, package_dir)
->>>>>>> c232a548
         else:
             l1 = {}
             l2 = {}
@@ -82,20 +74,12 @@
                 crawl_code_struct(v, new_pkg_dir)
                 if l1:
                     for ik, iv in l1.iteritems():
-<<<<<<< HEAD
                         crawl_code_struct({ik: {ik: iv}}, new_pkg_dir)
             elif l1:
                 v = l1
                 module_name = k.lower()
                 add_class_to_package(
                     v.values(), v.keys(), module_name, package_dir)
-=======
-                        crawl_code_struct({ik:{ik:iv}}, new_pkg_dir)
-            elif l1:
-                v = l1
-                module_name = k.lower()
-                add_class_to_package(v.values(), v.keys(), module_name, package_dir)
->>>>>>> c232a548
         if subpackages:
             f = open(os.path.join(package_dir, "setup.py"), 'w')
             f.write("""# emacs: -*- mode: python; py-indent-offset: 4; indent-tabs-mode: nil -*-
@@ -232,12 +216,8 @@
             elif param.nodeName.endswith('-vector'):
                 type = "InputMultiPath"
                 if param.nodeName in ['file', 'directory', 'image', 'geometry', 'transform', 'table']:
-<<<<<<< HEAD
                     values = ["%s(exists=True)" % typesDict[
                               param.nodeName.replace('-vector', '')]]
-=======
-                    values = ["%s(exists=True)" % typesDict[param.nodeName.replace('-vector', '')]]
->>>>>>> c232a548
                 else:
                     values = [typesDict[param.nodeName.replace('-vector', '')]]
                 traitsParams["sep"] = ','
@@ -257,7 +237,6 @@
 
             if param.nodeName in ['file', 'directory', 'image', 'geometry', 'transform', 'table']:
                 if not param.getElementsByTagName('channel'):
-<<<<<<< HEAD
                     raise RuntimeError("Insufficient XML specification: each element of type 'file', 'directory', 'image', 'geometry', 'transform',  or 'table' requires 'channel' field.\n{0}".format(traitsParams))
                 elif param.getElementsByTagName('channel')[0].firstChild.nodeValue == 'output':
                     traitsParams["hash_files"] = False
@@ -267,23 +246,6 @@
                                                                          parse_values(
                                                                          values).replace("exists=True", ""),
                                                                          parse_params(traitsParams)))
-=======
-                    raise RuntimeError("Insufficient XML specification: each element of type 'file', 'directory', 'image', 'geometry', 'transform',  or 'table' requires 'channel' field.")
-                elif param.getElementsByTagName('channel')[0].firstChild.nodeValue == 'output':
-                    traitsParams["hash_files"] = False
-                    inputTraits.append("%s = traits.Either(traits.Bool, %s(%s), %s)" % (name,
-                                                                                     type,
-                                                                                     parse_values(values).replace("exists=True", ""),
-                                                                                     parse_params(traitsParams)))
-                    traitsParams["exists"] = True
-                    traitsParams.pop("argstr")
-                    traitsParams.pop("hash_files")
-                    outputTraits.append("%s = %s(%s%s)" % (name, type.replace("Input", "Output"), parse_values(values), parse_params(traitsParams)))
-    
-                    outputs_filenames[name] = gen_filename_from_param(param, name)
-            else:
-                if param.nodeName in ['file', 'directory', 'image', 'geometry', 'transform', 'table'] and type not in ["InputMultiPath", "traits.List"]:
->>>>>>> c232a548
                     traitsParams["exists"] = True
                     traitsParams.pop("argstr")
                     traitsParams.pop("hash_files")
@@ -376,146 +338,80 @@
         firstFileExtension = fileExtensions.split(',')[0]
         ext = firstFileExtension
     else:
-<<<<<<< HEAD
         ext = {'image': '.nii', 'transform': '.mat', 'file': '',
                'directory': '', 'geometry': '.vtk'}[param.nodeName]
-=======
-        ext = {'image': '.nii', 'transform': '.mat', 'file': '', 'directory': '', 'geometry': '.vtk'}[param.nodeName]
->>>>>>> c232a548
     return base + ext
 
 if __name__ == "__main__":
     ## NOTE:  For now either the launcher needs to be found on the default path, or
     ##        every tool in the modules list must be found on the default path
     ##        AND calling the module with --xml must be supported and compliant.
-<<<<<<< HEAD
-    modules_list = ['Add',
+    modules_list = ['MedianImageFilter',
+                    'CheckerBoardFilter',
+                    'EMSegmentCommandLine',
+                    'GrayscaleFillHoleImageFilter',
+                    #'CreateDICOMSeries', #missing channel
+                    'TractographyLabelMapSeeding',
+                    'IntensityDifferenceMetric',
+                    'DWIToDTIEstimation',
+                    'MaskScalarVolume',
+                    'ImageLabelCombine',
+                    'DTIimport',
+                    'OtsuThresholdImageFilter',
+                    'ExpertAutomatedRegistration',
+                    'ThresholdScalarVolume',
+                    'DWIUnbiasedNonLocalMeansFilter',
+                    'BRAINSFit',
+                    'MergeModels',
+                    'ResampleDTIVolume',
+                    'MultiplyScalarVolumes',
+                    'LabelMapSmoothing',
+                    'RigidRegistration',
+                    'VotingBinaryHoleFillingImageFilter',
+                    'BRAINSROIAuto',
+                    'RobustStatisticsSegmenter',
+                    'GradientAnisotropicDiffusion',
+                    'ProbeVolumeWithModel',
+                    'ModelMaker',
+                    'ExtractSkeleton',
+                    'GrayscaleGrindPeakImageFilter',
+                    'N4ITKBiasFieldCorrection',
+                    'BRAINSResample',
+                    'DTIexport',
+                    'VBRAINSDemonWarp',
+                    'ResampleScalarVectorDWIVolume',
+                    'ResampleScalarVolume',
+                    'OtsuThresholdSegmentation',
+                    # 'ExecutionModelTour',
+                    'HistogramMatching',
+                    'BRAINSDemonWarp',
+                    'ModelToLabelMap',
+                    'GaussianBlurImageFilter',
+                    'DiffusionWeightedVolumeMasking',
+                    'GrayscaleModelMaker',
+                    'CastScalarVolume',
+                    'DicomToNrrdConverter',
                     'AffineRegistration',
+                    'AddScalarVolumes',
+                    'LinearRegistration',
+                    'SimpleRegionGrowingSegmentation',
+                    'DWIJointRicianLMMSEFilter',
+                    'MultiResolutionAffineRegistration',
+                    'SubtractScalarVolumes',
+                    'DWIRicianLMMSEFilter',
+                    'OrientScalarVolume',
+                    'FiducialRegistration',
                     'BSplineDeformableRegistration',
-                    #'BSplineToDeformationField', http://na-mic.org/Mantis/view.php?id=1647
-                    'Cast', 'CheckerBoard',
-                    'ComputeSUVBodyWeight', 'ConfidenceConnected',
-                    'CurvatureAnisotropicDiffusion', 'DicomToNrrdConverter',
-                    'ResampleDTI', 'dwiNoiseFilter', 'dwiUNLM',
-                    'jointLMMSE', 'DiffusionTensorEstimation',
-                    'DiffusionTensorMathematics', 'DiffusionTensorTest',
-                    'DiffusionWeightedMasking',
-                    'BRAINSFit',
-                    #'BRAINSABC',
-                    #'BRAINSCut',
-                    #'BRAINSAlignMSP',
-                    #'BRAINSClipInferior',
-                    #'BRAINSConstellationDetector',
-                    #'BRAINSConstellationModeler',
-                    #'BRAINSLandmarkInitializer',
-                    'BRAINSDemonWarp',
-                    #'BRAINSMush',
-                    #'BRAINSInitializedControlPoints',
-                    #'BRAINSLinearModelerEPCA',
-                    #'BRAINSLmkTransform',
-                    #'BRAINSMultiModeSegment',
-                    'BRAINSROIAuto',
-                    'BRAINSResample',
-                    #'BRAINSTrimForegroundInDirection',
-                    #'ESLR',
-                    #'GenerateLabelMapFromProbabilityMap',
-                    'VBRAINSDemonWarp',
-                    'extractNrrdVectorIndex',
-                    'gtractAnisotropyMap',
-                    'gtractAverageBvalues',
-                    'gtractClipAnisotropy',
-                    'gtractCoRegAnatomy',
-                    'gtractConcatDwi',
-                    'gtractCopyImageOrientation',
-                    'gtractCoregBvalues',
-                    'gtractCostFastMarching',
-                    'gtractImageConformity',
-                    'gtractInvertBSplineTransform',
-                    'gtractInvertDeformationField',
-                    'gtractInvertRigidTransform',
-                    'gtractResampleAnisotropy',
-                    'gtractResampleB0',
-                    'gtractResampleCodeImage',
-                    'gtractResampleDWIInPlace',
-                    'gtractTensor',
-                    'gtractTransformToDeformationField',
-                    #'GradientAnisotropicDiffusionImageFilter',
-                    #'GenerateSummedGradientImage'
-                    ]
-=======
-    modules_list = ['MedianImageFilter',
- 'CheckerBoardFilter',
- 'EMSegmentCommandLine',
- 'GrayscaleFillHoleImageFilter',
- #'CreateDICOMSeries', #missing channel
- 'TractographyLabelMapSeeding',
- 'IntensityDifferenceMetric',
- 'DWIToDTIEstimation',
- 'MaskScalarVolume',
- 'ImageLabelCombine',
- 'DTIimport',
- 'OtsuThresholdImageFilter',
- 'ExpertAutomatedRegistration',
- 'ThresholdScalarVolume',
- 'DWIUnbiasedNonLocalMeansFilter',
- 'BRAINSFit',
- 'MergeModels',
- 'ResampleDTIVolume',
- 'MultiplyScalarVolumes',
- 'LabelMapSmoothing',
- 'RigidRegistration',
- 'VotingBinaryHoleFillingImageFilter',
- 'BRAINSROIAuto',
- 'RobustStatisticsSegmenter',
- 'GradientAnisotropicDiffusion',
- 'ProbeVolumeWithModel',
- 'ModelMaker',
- 'ExtractSkeleton',
- 'GrayscaleGrindPeakImageFilter',
- 'N4ITKBiasFieldCorrection',
- 'BRAINSResample',
- 'DTIexport',
- 'VBRAINSDemonWarp',
- 'ResampleScalarVectorDWIVolume',
- 'ResampleScalarVolume',
- 'OtsuThresholdSegmentation',
-# 'ExecutionModelTour',
- 'HistogramMatching',
- 'BRAINSDemonWarp',
- 'ModelToLabelMap',
- 'GaussianBlurImageFilter',
- 'DiffusionWeightedVolumeMasking',
- 'GrayscaleModelMaker',
- 'CastScalarVolume',
- 'DicomToNrrdConverter',
- 'AffineRegistration',
- 'AddScalarVolumes',
- 'LinearRegistration',
- 'SimpleRegionGrowingSegmentation',
- 'DWIJointRicianLMMSEFilter',
- 'MultiResolutionAffineRegistration',
- 'SubtractScalarVolumes',
- 'DWIRicianLMMSEFilter',
- 'OrientScalarVolume',
- 'FiducialRegistration',
- 'BSplineDeformableRegistration',
- 'CurvatureAnisotropicDiffusion',
- 'PETStandardUptakeValueComputation',
- 'DiffusionTensorScalarMeasurements',
- 'ACPCTransform',
- 'EMSegmentTransformToNewFormat',
- 'BSplineToDeformationField']
->>>>>>> c232a548
+                    'CurvatureAnisotropicDiffusion',
+                    'PETStandardUptakeValueComputation',
+                    'DiffusionTensorScalarMeasurements',
+                    'ACPCTransform',
+                    'EMSegmentTransformToNewFormat',
+                    'BSplineToDeformationField']
 
     ## SlicerExecutionModel compliant tools that are usually statically built, and don't need the Slicer3 --launcher
     #generate_all_classes(modules_list=modules_list,launcher=[])
     ## Tools compliant with SlicerExecutionModel called from the Slicer environment (for shared lib compatibility)
-<<<<<<< HEAD
-    launcher = ['/home/filo/workspace/Slicer4-SuperBuild/Slicer-build/Slicer',
-                '--launch']
-    generate_all_classes(modules_list=modules_list, launcher=[])
-=======
     launcher = ['/home/raid3/gorgolewski/software/slicer/Slicer', '--launch']
     generate_all_classes(modules_list=modules_list, launcher=launcher)
->>>>>>> c232a548
     #generate_all_classes(modules_list=['BRAINSABC'], launcher=[] )