--- conflicted
+++ resolved
@@ -42,13 +42,8 @@
     >>> from nipype.interfaces.bru2nii import Bru2
     >>> converter = Bru2()
     >>> converter.inputs.input_dir = "brukerdir"
-<<<<<<< HEAD
-    >>> converter.cmdline  # doctest: +ELLIPSIS +IGNORE_UNICODE
+    >>> converter.cmdline  # doctest: +ELLIPSIS +ALLOW_UNICODE
     'Bru2 -o .../nipype/testing/data/brukerdir brukerdir'
-=======
-    >>> converter.cmdline  # doctest: +ELLIPSIS +ALLOW_UNICODE
-    'Bru2 -o .../nipype/nipype/testing/data/brukerdir brukerdir'
->>>>>>> ff365886
     """
     input_spec = Bru2InputSpec
     output_spec = Bru2OutputSpec
