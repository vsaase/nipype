--- conflicted
+++ resolved
@@ -1308,16 +1308,6 @@
 
     _cmd = 'invwarp'
 
-<<<<<<< HEAD
-    def _gen_filename(self, name):
-        if name == 'inverse_warp':
-            _, warpname , _ = split_filename(self.inputs.warp)
-            return warpname + '_inv'
-        else:
-            raise NotImplementedError
-
-=======
->>>>>>> 7905f89e
 class ComplexInputSpec(FSLCommandInputSpec):
     complex_in_file = File(exists=True, argstr="%s", position=2)
     complex_in_file2 = File(exists=True, argstr="%s", position=3)
