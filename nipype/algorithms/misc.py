# emacs: -*- mode: python; py-indent-offset: 4; indent-tabs-mode: nil -*-
# vi: set ft=python sts=4 ts=4 sw=4 et:
'''
Miscellaneous algorithms

    Change directory to provide relative paths for doctests
    >>> import os
    >>> filepath = os.path.dirname(os.path.realpath(__file__))
    >>> datadir = os.path.realpath(os.path.join(filepath, '../testing/data'))
    >>> os.chdir(datadir)

'''

import os
import os.path as op

import nibabel as nb
import numpy as np
from math import floor, ceil
from scipy.ndimage.morphology import grey_dilation
from scipy.ndimage.morphology import binary_erosion
from scipy.spatial.distance import cdist, euclidean, dice, jaccard
from scipy.ndimage.measurements import center_of_mass, label
from scipy.special import legendre
import scipy.io as sio
import itertools
import scipy.stats as stats

from nipype import logging

import warnings

import metrics as nam
from ..interfaces.base import (BaseInterface, traits, TraitedSpec, File,
                               InputMultiPath, OutputMultiPath,
                               BaseInterfaceInputSpec, isdefined,
                               DynamicTraitedSpec)
from nipype.utils.filemanip import fname_presuffix, split_filename
iflogger = logging.getLogger('interface')


class PickAtlasInputSpec(BaseInterfaceInputSpec):
    atlas = File(exists=True, desc="Location of the atlas that will be used.",
                 mandatory=True)
    labels = traits.Either(
        traits.Int, traits.List(traits.Int),
        desc=("Labels of regions that will be included in the mask. Must be\
        compatible with the atlas used."),
        mandatory=True
    )
    hemi = traits.Enum(
        'both', 'left', 'right',
        desc="Restrict the mask to only one hemisphere: left or right",
        usedefault=True
    )
    dilation_size = traits.Int(
        usedefault=True,
        desc="Defines how much the mask will be dilated (expanded in 3D)."
    )
    output_file = File(desc="Where to store the output mask.")


class PickAtlasOutputSpec(TraitedSpec):
    mask_file = File(exists=True, desc="output mask file")


class PickAtlas(BaseInterface):
    """Returns ROI masks given an atlas and a list of labels. Supports dilation
    and left right masking (assuming the atlas is properly aligned).
    """

    input_spec = PickAtlasInputSpec
    output_spec = PickAtlasOutputSpec

    def _run_interface(self, runtime):
        nim = self._get_brodmann_area()
        nb.save(nim, self._gen_output_filename())

        return runtime

    def _gen_output_filename(self):
        if not isdefined(self.inputs.output_file):
            output = fname_presuffix(fname=self.inputs.atlas, suffix="_mask",
                                     newpath=os.getcwd(), use_ext=True)
        else:
            output = os.path.realpath(self.inputs.output_file)
        return output

    def _get_brodmann_area(self):
        nii = nb.load(self.inputs.atlas)
        origdata = nii.get_data()
        newdata = np.zeros(origdata.shape)

        if not isinstance(self.inputs.labels, list):
            labels = [self.inputs.labels]
        else:
            labels = self.inputs.labels
        for lab in labels:
            newdata[origdata == lab] = 1
        if self.inputs.hemi == 'right':
            newdata[floor(float(origdata.shape[0]) / 2):, :, :] = 0
        elif self.inputs.hemi == 'left':
            newdata[:ceil(float(origdata.shape[0]) / 2), :, :] = 0

        if self.inputs.dilation_size != 0:
            newdata = grey_dilation(
                newdata, (2 * self.inputs.dilation_size + 1,
                          2 * self.inputs.dilation_size +
                          1,
                          2 * self.inputs.dilation_size + 1))

        return nb.Nifti1Image(newdata, nii.get_affine(), nii.get_header())

    def _list_outputs(self):
        outputs = self._outputs().get()
        outputs['mask_file'] = self._gen_output_filename()
        return outputs


class SimpleThresholdInputSpec(BaseInterfaceInputSpec):
    volumes = InputMultiPath(
        File(exists=True), desc='volumes to be thresholded', mandatory=True)
    threshold = traits.Float(
        desc='volumes to be thresholdedeverything below this value will be set\
        to zero',
        mandatory=True
    )


class SimpleThresholdOutputSpec(TraitedSpec):
    thresholded_volumes = OutputMultiPath(
        File(exists=True), desc="thresholded volumes")


class SimpleThreshold(BaseInterface):
    """Applies a threshold to input volumes
    """
    input_spec = SimpleThresholdInputSpec
    output_spec = SimpleThresholdOutputSpec

    def _run_interface(self, runtime):
        for fname in self.inputs.volumes:
            img = nb.load(fname)
            data = np.array(img.get_data())

            active_map = data > self.inputs.threshold

            thresholded_map = np.zeros(data.shape)
            thresholded_map[active_map] = data[active_map]

            new_img = nb.Nifti1Image(
                thresholded_map, img.get_affine(), img.get_header())
            _, base, _ = split_filename(fname)
            nb.save(new_img, base + '_thresholded.nii')

        return runtime

    def _list_outputs(self):
        outputs = self._outputs().get()
        outputs["thresholded_volumes"] = []
        for fname in self.inputs.volumes:
            _, base, _ = split_filename(fname)
            outputs["thresholded_volumes"].append(
                os.path.abspath(base + '_thresholded.nii'))
        return outputs


class ModifyAffineInputSpec(BaseInterfaceInputSpec):
    volumes = InputMultiPath(
        File(exists=True),
        desc='volumes which affine matrices will be modified',
        mandatory=True
    )
    transformation_matrix = traits.Array(
        value=np.eye(4),
        shape=(4, 4),
        desc="transformation matrix that will be left multiplied by the\
        affine matrix",
        usedefault=True
    )


class ModifyAffineOutputSpec(TraitedSpec):
    transformed_volumes = OutputMultiPath(File(exist=True))


class ModifyAffine(BaseInterface):
    """Left multiplies the affine matrix with a specified values. Saves the volume
    as a nifti file.
    """
    input_spec = ModifyAffineInputSpec
    output_spec = ModifyAffineOutputSpec

    def _gen_output_filename(self, name):
        _, base, _ = split_filename(name)
        return os.path.abspath(base + "_transformed.nii")

    def _run_interface(self, runtime):
        for fname in self.inputs.volumes:
            img = nb.load(fname)

            affine = img.get_affine()
            affine = np.dot(self.inputs.transformation_matrix, affine)

            nb.save(nb.Nifti1Image(img.get_data(), affine,
                    img.get_header()), self._gen_output_filename(fname))

        return runtime

    def _list_outputs(self):
        outputs = self._outputs().get()
        outputs['transformed_volumes'] = []
        for fname in self.inputs.volumes:
            outputs['transformed_volumes'].append(
                self._gen_output_filename(fname))
        return outputs

class CreateNiftiInputSpec(BaseInterfaceInputSpec):
    data_file = File(exists=True, mandatory=True, desc="ANALYZE img file")
    header_file = File(
        exists=True, mandatory=True, desc="corresponding ANALYZE hdr file")
    affine = traits.Array(desc="affine transformation array")


class CreateNiftiOutputSpec(TraitedSpec):
    nifti_file = File(exists=True)


class CreateNifti(BaseInterface):
    """Creates a nifti volume
    """
    input_spec = CreateNiftiInputSpec
    output_spec = CreateNiftiOutputSpec

    def _gen_output_file_name(self):
        _, base, _ = split_filename(self.inputs.data_file)
        return os.path.abspath(base + ".nii")

    def _run_interface(self, runtime):
        hdr = nb.AnalyzeHeader.from_fileobj(
            open(self.inputs.header_file, 'rb'))

        if isdefined(self.inputs.affine):
            affine = self.inputs.affine
        else:
            affine = None

        data = hdr.data_from_fileobj(open(self.inputs.data_file, 'rb'))
        img = nb.Nifti1Image(data, affine, hdr)
        nb.save(img, self._gen_output_file_name())

        return runtime

    def _list_outputs(self):
        outputs = self._outputs().get()
        outputs['nifti_file'] = self._gen_output_file_name()
        return outputs


class TSNRInputSpec(BaseInterfaceInputSpec):
    in_file = InputMultiPath(File(exists=True), mandatory=True,
                             desc='realigned 4D file or a list of 3D files')
    regress_poly = traits.Range(low=1, desc='Remove polynomials')


class TSNROutputSpec(TraitedSpec):
    tsnr_file = File(exists=True, desc='tsnr image file')
    mean_file = File(exists=True, desc='mean image file')
    stddev_file = File(exists=True, desc='std dev image file')
    detrended_file = File(desc='detrended input file')


class TSNR(BaseInterface):
    """Computes the time-course SNR for a time series

    Typically you want to run this on a realigned time-series.

    Example
    -------

    >>> tsnr = TSNR()
    >>> tsnr.inputs.in_file = 'functional.nii'
    >>> res = tsnr.run() # doctest: +SKIP

    """
    input_spec = TSNRInputSpec
    output_spec = TSNROutputSpec

    def _gen_output_file_name(self, suffix=None):
        _, base, ext = split_filename(self.inputs.in_file[0])
        if suffix in ['mean', 'stddev']:
            return os.path.abspath(base + "_tsnr_" + suffix + ext)
        elif suffix in ['detrended']:
            return os.path.abspath(base + "_" + suffix + ext)
        else:
            return os.path.abspath(base + "_tsnr" + ext)

    def _run_interface(self, runtime):
        img = nb.load(self.inputs.in_file[0])
        header = img.get_header().copy()
        vollist = [nb.load(filename) for filename in self.inputs.in_file]
        data = np.concatenate([vol.get_data().reshape(
            vol.get_shape()[:3] + (-1,)) for vol in vollist], axis=3)
        if data.dtype.kind == 'i':
            header.set_data_dtype(np.float32)
            data = data.astype(np.float32)
        if isdefined(self.inputs.regress_poly):
            timepoints = img.get_shape()[-1]
            X = np.ones((timepoints, 1))
            for i in range(self.inputs.regress_poly):
                X = np.hstack((X, legendre(
                    i + 1)(np.linspace(-1, 1, timepoints))[:, None]))
            betas = np.dot(np.linalg.pinv(X), np.rollaxis(data, 3, 2))
            datahat = np.rollaxis(np.dot(X[:, 1:],
                                         np.rollaxis(
                                             betas[1:, :, :, :], 0, 3)),
                                  0, 4)
            data = data - datahat
            img = nb.Nifti1Image(data, img.get_affine(), header)
            nb.save(img, self._gen_output_file_name('detrended'))
        meanimg = np.mean(data, axis=3)
        stddevimg = np.std(data, axis=3)
        tsnr = meanimg / stddevimg
        img = nb.Nifti1Image(tsnr, img.get_affine(), header)
        nb.save(img, self._gen_output_file_name())
        img = nb.Nifti1Image(meanimg, img.get_affine(), header)
        nb.save(img, self._gen_output_file_name('mean'))
        img = nb.Nifti1Image(stddevimg, img.get_affine(), header)
        nb.save(img, self._gen_output_file_name('stddev'))
        return runtime

    def _list_outputs(self):
        outputs = self._outputs().get()
        outputs['tsnr_file'] = self._gen_output_file_name()
        outputs['mean_file'] = self._gen_output_file_name('mean')
        outputs['stddev_file'] = self._gen_output_file_name('stddev')
        if isdefined(self.inputs.regress_poly):
            outputs['detrended_file'] = self._gen_output_file_name('detrended')
        return outputs


class GunzipInputSpec(BaseInterfaceInputSpec):
    in_file = File(exists=True, mandatory=True)


class GunzipOutputSpec(TraitedSpec):
    out_file = File(exists=True)


class Gunzip(BaseInterface):
    """Gunzip wrapper
    """
    input_spec = GunzipInputSpec
    output_spec = GunzipOutputSpec

    def _gen_output_file_name(self):
        _, base, ext = split_filename(self.inputs.in_file)
        if ext[-2:].lower() == ".gz":
            ext = ext[:-3]
        return os.path.abspath(base + ext[:-3])

    def _run_interface(self, runtime):
        import gzip
        in_file = gzip.open(self.inputs.in_file, 'rb')
        out_file = open(self._gen_output_file_name(), 'wb')
        out_file.write(in_file.read())
        out_file.close()
        in_file.close()
        return runtime

    def _list_outputs(self):
        outputs = self._outputs().get()
        outputs['out_file'] = self._gen_output_file_name()
        return outputs


def replaceext(in_list, ext):
    out_list = list()
    for filename in in_list:
        path, name, _ = split_filename(op.abspath(filename))
        out_name = op.join(path, name) + ext
        out_list.append(out_name)
    return out_list


def matlab2csv(in_array, name, reshape):
    output_array = np.asarray(in_array)
    if reshape:
        if len(np.shape(output_array)) > 1:
            output_array = np.reshape(output_array, (
                np.shape(output_array)[0]*np.shape(output_array)[1], 1))
            iflogger.info(np.shape(output_array))
    output_name = op.abspath(name + '.csv')
    np.savetxt(output_name, output_array, delimiter=',')
    return output_name


class Matlab2CSVInputSpec(TraitedSpec):
    in_file = File(exists=True, mandatory=True, desc='Input MATLAB .mat file')
    reshape_matrix = traits.Bool(
        True, usedefault=True,
        desc='The output of this interface is meant for R, so matrices will be\
        reshaped to vectors by default.'
    )


class Matlab2CSVOutputSpec(TraitedSpec):
    csv_files = OutputMultiPath(
        File(desc='Output CSV files for each variable saved in the input .mat\
        file')
    )


class Matlab2CSV(BaseInterface):
    """Simple interface to save the components of a MATLAB .mat file as a text
    file with comma-separated values (CSVs).

    CSV files are easily loaded in R, for use in statistical processing.
    For further information, see cran.r-project.org/doc/manuals/R-data.pdf

    Example
    -------

    >>> import nipype.algorithms.misc as misc
    >>> mat2csv = misc.Matlab2CSV()
    >>> mat2csv.inputs.in_file = 'cmatrix.mat'
    >>> mat2csv.run() # doctest: +SKIP
    """
    input_spec = Matlab2CSVInputSpec
    output_spec = Matlab2CSVOutputSpec

    def _run_interface(self, runtime):
        in_dict = sio.loadmat(op.abspath(self.inputs.in_file))

        # Check if the file has multiple variables in it. If it does, loop
        # through them and save them as individual CSV files.
        # If not, save the variable as a single CSV file using the input file
        # name and a .csv extension.

        saved_variables = list()
        for key in in_dict.keys():
            if not key.startswith('__'):
                if isinstance(in_dict[key][0], np.ndarray):
                    saved_variables.append(key)
                else:
                    iflogger.info('One of the keys in the input file, {k}, is not a Numpy array'.format(k=key))

        if len(saved_variables) > 1:
            iflogger.info(
                '{N} variables found:'.format(N=len(saved_variables)))
            iflogger.info(saved_variables)
            for variable in saved_variables:
                iflogger.info(
                    '...Converting {var} - type {ty} - to\
                    CSV'.format(var=variable, ty=type(in_dict[variable]))
                )
                matlab2csv(
                    in_dict[variable], variable, self.inputs.reshape_matrix)
        elif len(saved_variables) == 1:
            _, name, _ = split_filename(self.inputs.in_file)
            variable = saved_variables[0]
            iflogger.info('Single variable found {var}, type {ty}:'.format(
                var=variable, ty=type(in_dict[variable])))
            iflogger.info('...Converting {var} to CSV from {f}'.format(
                var=variable, f=self.inputs.in_file))
            matlab2csv(in_dict[variable], name, self.inputs.reshape_matrix)
        else:
            iflogger.error('No values in the MATLAB file?!')
        return runtime

    def _list_outputs(self):
        outputs = self.output_spec().get()
        in_dict = sio.loadmat(op.abspath(self.inputs.in_file))
        saved_variables = list()
        for key in in_dict.keys():
            if not key.startswith('__'):
                if isinstance(in_dict[key][0], np.ndarray):
                    saved_variables.append(key)
                else:
                    iflogger.error('One of the keys in the input file, {k}, is\
                                   not a Numpy array'.format(k=key))

        if len(saved_variables) > 1:
            outputs['csv_files'] = replaceext(saved_variables, '.csv')
        elif len(saved_variables) == 1:
            _, name, ext = split_filename(self.inputs.in_file)
            outputs['csv_files'] = op.abspath(name + '.csv')
        else:
            iflogger.error('No values in the MATLAB file?!')
        return outputs


def merge_csvs(in_list):
    for idx, in_file in enumerate(in_list):
        try:
            in_array = np.loadtxt(in_file, delimiter=',')
        except ValueError, ex:
            try:
                in_array = np.loadtxt(in_file, delimiter=',', skiprows=1)
            except ValueError, ex:
                first = open(in_file, 'r')
                header_line = first.readline()
                header_list = header_line.split(',')
                n_cols = len(header_list)
                try:
                    in_array = np.loadtxt(
                        in_file, delimiter=',', skiprows=1,
                        usecols=range(1, n_cols)
                    )
                except ValueError, ex:
                    in_array = np.loadtxt(
                        in_file, delimiter=',', skiprows=1, usecols=range(1, n_cols-1))
        if idx == 0:
            out_array = in_array
        else:
            out_array = np.dstack((out_array, in_array))
    out_array = np.squeeze(out_array)
    iflogger.info('Final output array shape:')
    iflogger.info(np.shape(out_array))
    return out_array


def remove_identical_paths(in_files):
    import os.path as op
    from nipype.utils.filemanip import split_filename
    if len(in_files) > 1:
        out_names = list()
        commonprefix = op.commonprefix(in_files)
        lastslash = commonprefix.rfind('/')
        commonpath = commonprefix[0:(lastslash+1)]
        for fileidx, in_file in enumerate(in_files):
            path, name, ext = split_filename(in_file)
            in_file = op.join(path, name)
            name = in_file.replace(commonpath, '')
            name = name.replace('_subject_id_', '')
            out_names.append(name)
    else:
        path, name, ext = split_filename(in_files[0])
        out_names = [name]
    return out_names


def maketypelist(rowheadings, shape, extraheadingBool, extraheading):
    typelist = []
    if rowheadings:
        typelist.append(('heading', 'a40'))
    if len(shape) > 1:
        for idx in range(1, (min(shape)+1)):
            typelist.append((str(idx), float))
    else:
        for idx in range(1, (shape[0]+1)):
            typelist.append((str(idx), float))
    if extraheadingBool:
        typelist.append((extraheading, 'a40'))
    iflogger.info(typelist)
    return typelist


def makefmtlist(output_array, typelist, rowheadingsBool,
                shape, extraheadingBool):
    fmtlist = []
    if rowheadingsBool:
        fmtlist.append('%s')
    if len(shape) > 1:
        output = np.zeros(max(shape), typelist)
        for idx in range(1, min(shape)+1):
            output[str(idx)] = output_array[:, idx-1]
            fmtlist.append('%f')
    else:
        output = np.zeros(1, typelist)
        for idx in range(1, len(output_array)+1):
            output[str(idx)] = output_array[idx-1]
            fmtlist.append('%f')
    if extraheadingBool:
        fmtlist.append('%s')
    fmt = ','.join(fmtlist)
    return fmt, output


class MergeCSVFilesInputSpec(TraitedSpec):
    in_files = InputMultiPath(File(exists=True), mandatory=True,
                              desc='Input comma-separated value (CSV) files')
    out_file = File('merged.csv', usedefault=True,
                    desc='Output filename for merged CSV file')
    column_headings = traits.List(
        traits.Str, desc='List of column headings to save in merged CSV file\
        (must be equal to number of input files). If left undefined, these\
        will be pulled from the input filenames.')
    row_headings = traits.List(
        traits.Str, desc='List of row headings to save in merged CSV file\
        (must be equal to number of rows in the input files).')
    row_heading_title = traits.Str(
        'label', usedefault=True, desc='Column heading for the row headings\
         added')
    extra_column_heading = traits.Str(
        desc='New heading to add for the added field.')
    extra_field = traits.Str(
        desc='New field to add to each row. This is useful for saving the\
        group or subject ID in the file.')


class MergeCSVFilesOutputSpec(TraitedSpec):
    csv_file = File(desc='Output CSV file containing columns ')


class MergeCSVFiles(BaseInterface):
    """This interface is designed to facilitate data loading in the R environment.
    It takes input CSV files and merges them into a single CSV file.
    If provided, it will also incorporate column heading names into the
    resulting CSV file.

    CSV files are easily loaded in R, for use in statistical processing.
    For further information, see cran.r-project.org/doc/manuals/R-data.pdf

    Example
    -------

    >>> import nipype.algorithms.misc as misc
    >>> mat2csv = misc.MergeCSVFiles()
    >>> mat2csv.inputs.in_files = ['degree.mat','clustering.mat']
    >>> mat2csv.inputs.column_headings = ['degree','clustering']
    >>> mat2csv.run() # doctest: +SKIP
    """
    input_spec = MergeCSVFilesInputSpec
    output_spec = MergeCSVFilesOutputSpec

    def _run_interface(self, runtime):
        extraheadingBool = False
        extraheading = ''
        rowheadingsBool = False
        """
        This block defines the column headings.
        """
        if isdefined(self.inputs.column_headings):
            iflogger.info('Column headings have been provided:')
            headings = self.inputs.column_headings
        else:
            iflogger.info(
                'Column headings not provided! Pulled from input filenames:')
            headings = remove_identical_paths(self.inputs.in_files)

        if isdefined(self.inputs.extra_field):
            if isdefined(self.inputs.extra_column_heading):
                extraheading = self.inputs.extra_column_heading
                iflogger.info('Extra column heading provided: {col}'.format(
                    col=extraheading))
            else:
                extraheading = 'type'
                iflogger.info(
                    'Extra column heading was not defined. Using "type"')
            headings.append(extraheading)
            extraheadingBool = True

        if len(self.inputs.in_files) == 1:
            iflogger.warn('Only one file input!')

        if isdefined(self.inputs.row_headings):
            iflogger.info('Row headings have been provided. Adding "labels"\
                          column header.')
            prefix = '"{p}","'.format(p=self.inputs.row_heading_title)
            csv_headings = prefix + '","'.join(itertools.chain(
                headings)) + '"\n'
            rowheadingsBool = True
        else:
            iflogger.info('Row headings have not been provided.')
            csv_headings = '"' + '","'.join(itertools.chain(headings)) + '"\n'

        iflogger.info('Final Headings:')
        iflogger.info(csv_headings)

        """
        Next we merge the arrays and define the output text file
        """

        output_array = merge_csvs(self.inputs.in_files)
        _, name, ext = split_filename(self.inputs.out_file)
        if not ext == '.csv':
            ext = '.csv'

        out_file = op.abspath(name + ext)
        file_handle = open(out_file, 'w')
        file_handle.write(csv_headings)

        shape = np.shape(output_array)
        typelist = maketypelist(
            rowheadingsBool, shape, extraheadingBool, extraheading)
        fmt, output = makefmtlist(
            output_array, typelist, rowheadingsBool, shape, extraheadingBool)

        if rowheadingsBool:
            row_heading_list = self.inputs.row_headings
            row_heading_list_with_quotes = []
            for row_heading in row_heading_list:
                row_heading_with_quotes = '"' + row_heading + '"'
                row_heading_list_with_quotes.append(row_heading_with_quotes)
            row_headings = np.array(row_heading_list_with_quotes, dtype='|S40')
            output['heading'] = row_headings

        if isdefined(self.inputs.extra_field):
            extrafieldlist = []
            if len(shape) > 1:
                mx = shape[0]
            else:
                mx = 1
            for idx in range(0, mx):
                extrafieldlist.append(self.inputs.extra_field)
            iflogger.info(len(extrafieldlist))
            output[extraheading] = extrafieldlist
        iflogger.info(output)
        iflogger.info(fmt)
        np.savetxt(file_handle, output, fmt, delimiter=',')
        file_handle.close()
        return runtime

    def _list_outputs(self):
        outputs = self.output_spec().get()
        _, name, ext = split_filename(self.inputs.out_file)
        if not ext == '.csv':
            ext = '.csv'
        out_file = op.abspath(name + ext)
        outputs['csv_file'] = out_file
        return outputs


class AddCSVColumnInputSpec(TraitedSpec):
    in_file = File(exists=True, mandatory=True,
                   desc='Input comma-separated value (CSV) files')
    out_file = File('extra_heading.csv', usedefault=True,
                    desc='Output filename for merged CSV file')
    extra_column_heading = traits.Str(
        desc='New heading to add for the added field.')
    extra_field = traits.Str(
        desc='New field to add to each row. This is useful for saving the\
        group or subject ID in the file.')


class AddCSVColumnOutputSpec(TraitedSpec):
    csv_file = File(desc='Output CSV file containing columns ')


class AddCSVColumn(BaseInterface):
    """Short interface to add an extra column and field to a text file

    Example
    -------

    >>> import nipype.algorithms.misc as misc
    >>> addcol = misc.AddCSVColumn()
    >>> addcol.inputs.in_file = 'degree.csv'
    >>> addcol.inputs.extra_column_heading = 'group'
    >>> addcol.inputs.extra_field = 'male'
    >>> addcol.run() # doctest: +SKIP
    """
    input_spec = AddCSVColumnInputSpec
    output_spec = AddCSVColumnOutputSpec

    def _run_interface(self, runtime):
        in_file = open(self.inputs.in_file, 'r')
        _, name, ext = split_filename(self.inputs.out_file)
        if not ext == '.csv':
            ext = '.csv'
        out_file = op.abspath(name + ext)

        out_file = open(out_file, 'w')
        firstline = in_file.readline()
        firstline = firstline.replace('\n', '')
        new_firstline = firstline + ',"' + \
            self.inputs.extra_column_heading + '"\n'
        out_file.write(new_firstline)
        for line in in_file:
            new_line = line.replace('\n', '')
            new_line = new_line + ',' + self.inputs.extra_field + '\n'
            out_file.write(new_line)
        return runtime

    def _list_outputs(self):
        outputs = self.output_spec().get()
        _, name, ext = split_filename(self.inputs.out_file)
        if not ext == '.csv':
            ext = '.csv'
        out_file = op.abspath(name + ext)
        outputs['csv_file'] = out_file
        return outputs


class AddCSVRowInputSpec(DynamicTraitedSpec, BaseInterfaceInputSpec):
    in_file = traits.File(mandatory=True, desc='Input comma-separated value (CSV) files')
    _outputs = traits.Dict(traits.Any, value={}, usedefault=True)

    def __setattr__(self, key, value):
        if key not in self.copyable_trait_names():
            if not isdefined(value):
                super(AddCSVRowInputSpec, self).__setattr__(key, value)
            self._outputs[key] = value
        else:
            if key in self._outputs:
                self._outputs[key] = value
            super(AddCSVRowInputSpec, self).__setattr__(key, value)

class AddCSVRowOutputSpec(TraitedSpec):
    csv_file = File(desc='Output CSV file containing rows ')

class AddCSVRow(BaseInterface):
    """Simple interface to add an extra row to a csv file

    .. note:: Requires `pandas <http://pandas.pydata.org/>`_

    .. warning:: Multi-platform thread-safe execution is possible with
        `lockfile <https://pythonhosted.org/lockfile/lockfile.html>`_. Please recall that (1)
        this module is alpha software; and (2) it should be installed for thread-safe writing.
        If lockfile is not installed, then the interface is not thread-safe.


    Example
    -------

    >>> import nipype.algorithms.misc as misc
    >>> addrow = misc.AddCSVRow()
    >>> addrow.inputs.in_file = 'scores.csv'
    >>> addrow.inputs.si = 0.74
    >>> addrow.inputs.di = 0.93
    >>> addrow.subject_id = 'S400'
    >>> addrow.inputs.list_of_values = [ 0.4, 0.7, 0.3 ]
    >>> addrow.run() # doctest: +SKIP
    """
    input_spec = AddCSVRowInputSpec
    output_spec = AddCSVRowOutputSpec

    def __init__(self, infields=None, force_run=True, **kwargs):
        super(AddCSVRow, self).__init__(**kwargs)
        undefined_traits = {}
        self._infields = infields
        self._have_lock = False
        self._lock = None

        if infields:
            for key in infields:
                self.inputs.add_trait(key, traits.Any)
                self.inputs._outputs[key] = Undefined
                undefined_traits[key] = Undefined
        self.inputs.trait_set(trait_change_notify=False, **undefined_traits)

        if force_run:
            self._always_run = True

    def _run_interface(self, runtime):
        try:
            import pandas as pd
        except ImportError:
            raise ImportError('This interface requires pandas (http://pandas.pydata.org/) to run.')

        try:
            import lockfile as pl
            self._have_lock = True
        except ImportError:
            import warnings
            warnings.warn(('Python module lockfile was not found: AddCSVRow will not be thread-safe '
                          'in multi-processor execution'))

        input_dict = {}
        for key, val in self.inputs._outputs.items():
            # expand lists to several columns
            if isinstance(val, list):
                for i,v in enumerate(val):
                    input_dict['%s_%d' % (key,i)]=v
            else:
                input_dict[key] = val

        df = pd.DataFrame([input_dict])

        if self._have_lock:
            self._lock = pl.FileLock(self.inputs.in_file)

            # Acquire lock
            self._lock.acquire()

        if op.exists(self.inputs.in_file):
            formerdf = pd.read_csv(self.inputs.in_file, index_col=0)
            df = pd.concat([formerdf, df], ignore_index=True)

        with open(self.inputs.in_file, 'w') as f:
            df.to_csv(f)

        if self._have_lock:
            self._lock.release()

        return runtime

    def _list_outputs(self):
        outputs = self.output_spec().get()
        outputs['csv_file'] = self.inputs.in_file
        return outputs

    def _outputs(self):
        return self._add_output_traits(super(AddCSVRow, self)._outputs())

    def _add_output_traits(self, base):
        return base


class CalculateNormalizedMomentsInputSpec(TraitedSpec):
    timeseries_file = File(
        exists=True, mandatory=True,
        desc='Text file with timeseries in columns and timepoints in rows,\
        whitespace separated')
    moment = traits.Int(
        mandatory=True,
        desc="Define which moment should be calculated, 3 for skewness, 4 for\
        kurtosis.")


class CalculateNormalizedMomentsOutputSpec(TraitedSpec):
    moments = traits.List(traits.Float(), desc='Moments')


class CalculateNormalizedMoments(BaseInterface):
    """Calculates moments of timeseries.

    Example
    -------

    >>> import nipype.algorithms.misc as misc
    >>> skew = misc.CalculateNormalizedMoments()
    >>> skew.inputs.moment = 3
    >>> skew.inputs.timeseries_file = 'timeseries.txt'
    >>> skew.run() # doctest: +SKIP
    """
    input_spec = CalculateNormalizedMomentsInputSpec
    output_spec = CalculateNormalizedMomentsOutputSpec

    def _run_interface(self, runtime):

        self._moments = calc_moments(
            self.inputs.timeseries_file, self.inputs.moment)
        return runtime

    def _list_outputs(self):
        outputs = self.output_spec().get()
        outputs['skewness'] = self._moments
        return outputs


def calc_moments(timeseries_file, moment):
    """Returns nth moment (3 for skewness, 4 for kurtosis) of timeseries
    (list of values; one per timeseries).

    Keyword arguments:
    timeseries_file -- text file with white space separated timepoints in rows

    """
    timeseries = np.genfromtxt(timeseries_file)

    m2 = stats.moment(timeseries, 2, axis=0)
    m3 = stats.moment(timeseries, moment, axis=0)
    zero = (m2 == 0)
    return np.where(zero, 0, m3 / m2**(moment/2.0))


class AddNoiseInputSpec(TraitedSpec):
    in_file = File(exists=True, mandatory=True,
                   desc='input image that will be corrupted with noise')
    in_mask = File(exists=True, desc=('input mask, voxels outside this mask '
                   'will be considered background'))
    snr = traits.Float(10.0, desc='desired output SNR in dB', usedefault=True)
    dist = traits.Enum('normal', 'rician', usedefault=True, mandatory=True,
                       desc=('desired noise distribution'))
    bg_dist = traits.Enum('normal', 'rayleigh', usedefault=True, mandatory=True,
                          desc=('desired noise distribution, currently '
                          'only normal is implemented'))
    out_file = File(desc='desired output filename')


class AddNoiseOutputSpec(TraitedSpec):
    out_file = File(exists=True, desc='corrupted image')


class AddNoise(BaseInterface):
    """
    Corrupts with noise the input image

    Example
    -------

    >>> from nipype.algorithms.misc import AddNoise
    >>> noise = AddNoise()
    >>> noise.inputs.in_file = 'T1.nii'
    >>> noise.inputs.in_mask = 'mask.nii'
    >>> noise.snr = 30.0
    >>> noise.run() # doctest: +SKIP
    """
    input_spec = AddNoiseInputSpec
    output_spec = AddNoiseOutputSpec

    def _run_interface(self, runtime):
        in_image = nb.load(self.inputs.in_file)
        in_data = in_image.get_data()
        snr = self.inputs.snr

        if isdefined(self.inputs.in_mask):
            in_mask = nb.load(self.inputs.in_mask).get_data()
        else:
            in_mask = np.ones_like(in_data)

        result = self.gen_noise(in_data, mask=in_mask, snr_db=snr,
                                dist=self.inputs.dist, bg_dist=self.inputs.bg_dist)
        res_im = nb.Nifti1Image(result, in_image.get_affine(), in_image.get_header())
        res_im.to_filename(self._gen_output_filename())
        return runtime

    def _gen_output_filename(self):
        if not isdefined(self.inputs.out_file):
            _, base, ext = split_filename(self.inputs.in_file)
            out_file = os.path.abspath('%s_SNR%03.2f%s' % (base, self.inputs.snr, ext))
        else:
            out_file = self.inputs.out_file

        return out_file

    def _list_outputs(self):
        outputs = self.output_spec().get()
        outputs['out_file'] = self._gen_output_filename()
        return outputs

    def gen_noise(self, image, mask=None, snr_db=10.0, dist='normal', bg_dist='normal'):
        """
        Generates a copy of an image with a certain amount of
        added gaussian noise (rayleigh for background in mask)
        """
        from math import sqrt
        snr = sqrt(np.power(10.0, snr_db/10.0))

        if mask is None:
            mask = np.ones_like(image)
        else:
            mask[mask>0] = 1
            mask[mask<1] = 0

            if mask.ndim < image.ndim:
                mask = np.rollaxis(np.array([mask]*image.shape[3]),0, 4)

        signal = image[mask>0].reshape(-1)

        if dist == 'normal':
            signal = signal - signal.mean()
            sigma_n = sqrt(signal.var()/snr)
            noise = np.random.normal(size=image.shape, scale=sigma_n)

            if (np.any(mask==0)) and (bg_dist == 'rayleigh'):
                bg_noise = np.random.rayleigh(size=image.shape, scale=sigma_n)
                noise[mask==0] = bg_noise[mask==0]

            im_noise = image +  noise

        elif dist == 'rician':
            sigma_n = signal.mean()/snr
            n_1 = np.random.normal(size=image.shape, scale=sigma_n)
            n_2 = np.random.normal(size=image.shape, scale=sigma_n)
            stde_1 = n_1/sqrt(2.0)
            stde_2 = n_2/sqrt(2.0)
            im_noise = np.sqrt((image + stde_1)**2 + (stde_2)**2)
        else:
            raise NotImplementedError(('Only normal and rician distributions '
                                      'are supported'))

        return im_noise


class NormalizeProbabilityMapSetInputSpec(TraitedSpec):
    in_files = InputMultiPath(File(exists=True, mandatory=True,
<<<<<<< HEAD
                    desc='The tpms to be normalized'))
    in_mask = File(exists=True, mandatory=False,
=======
                    desc='The tpms to be normalized') )
    in_mask = File(exists=True,
>>>>>>> 7f35086e
                    desc='Masked voxels must sum up 1.0, 0.0 otherwise.')

class NormalizeProbabilityMapSetOutputSpec(TraitedSpec):
    out_files = OutputMultiPath(File(exists=True),
                                desc="normalized maps")


class NormalizeProbabilityMapSet(BaseInterface):
    """ Returns the input tissue probability maps (tpms, aka volume fractions)
    normalized to sum up 1.0 at each voxel within the mask.

    .. note:: Please recall this is not a spatial normalization algorithm

    >>> import nipype.algorithms.misc as misc
    >>> normalize = misc.NormalizeProbabilityMapSet()
    >>> normalize.inputs.in_files = [ 'tpm_00.nii.gz', 'tpm_01.nii.gz', 'tpm_02.nii.gz' ]
    >>> normalize.inputs.in_mask = 'tpms_msk.nii.gz'
    >>> normalize.run() # doctest: +SKIP
    """
    input_spec = NormalizeProbabilityMapSetInputSpec
    output_spec = NormalizeProbabilityMapSetOutputSpec

    def _run_interface(self, runtime):
        mask = None

        if isdefined(self.inputs.in_mask):
            mask = self.inputs.in_mask

        self._out_filenames = normalize_tpms(self.inputs.in_files, mask)
        return runtime

    def _list_outputs(self):
        outputs = self.output_spec().get()
        outputs['out_files'] = self._out_filenames
        return outputs


def normalize_tpms(in_files, in_mask=None, out_files=[]):
    """
    Returns the input tissue probability maps (tpms, aka volume fractions)
    normalized to sum up 1.0 at each voxel within the mask.
    """
    import nibabel as nib
    import numpy as np
    import os.path as op

    in_files = np.atleast_1d(in_files).tolist()

    if len(out_files) != len(in_files):
        for i,finname in enumerate(in_files):
            fname,fext = op.splitext(op.basename(finname))
            if fext == '.gz':
                fname,fext2 = op.splitext(fname)
                fext = fext2 + fext

            out_file = op.abspath('%s_norm_%02d%s' % (fname,i,fext))
            out_files+= [out_file]

    imgs = [nib.load(fim) for fim in in_files]

    if len(in_files)==1:
        img_data = imgs[0].get_data()
        img_data[img_data>0.0] = 1.0
        hdr = imgs[0].get_header().copy()
        hdr['data_type']= 16
        hdr.set_data_dtype(np.float32)
        nib.save(nib.Nifti1Image(img_data.astype(np.float32), imgs[0].get_affine(), hdr), out_files[0])
        return out_files[0]

    img_data = np.array([im.get_data() for im in imgs]).astype(np.float32)
    #img_data[img_data>1.0] = 1.0
    img_data[img_data<0.0] = 0.0
    weights = np.sum(img_data, axis=0)

    msk = np.ones_like(imgs[0].get_data())
    msk[ weights<= 0 ] = 0

    if not in_mask is None:
        msk = nib.load(in_mask).get_data()
        msk[ msk<=0 ] = 0
        msk[ msk>0 ] = 1

    msk = np.ma.masked_equal(msk, 0)


    for i,out_file in enumerate(out_files):
        data = np.ma.masked_equal(img_data[i], 0)
        probmap = data / weights
        hdr = imgs[i].get_header().copy()
        hdr['data_type']= 16
        hdr.set_data_dtype('float32')
        nib.save(nib.Nifti1Image(probmap.astype(np.float32), imgs[i].get_affine(), hdr), out_file)

    return out_files


# Deprecated interfaces ---------------------------------------------------------
class Distance(nam.Distance):
    """Calculates distance between two volumes.

    .. deprecated:: 0.10.0
       Use :py:class:`nipype.algorithms.metrics.Distance` instead.
    """
    def __init__(self, **inputs):
        super(nam.Distance, self).__init__(**inputs)
        warnings.warn(("This interface has been deprecated since 0.10.0,"
                      " please use nipype.algorithms.metrics.Distance"),
                      DeprecationWarning)

class Overlap(nam.Overlap):
    """Calculates various overlap measures between two maps.

    .. deprecated:: 0.10.0
       Use :py:class:`nipype.algorithms.metrics.Overlap` instead.
    """
    def __init__(self, **inputs):
        super(nam.Overlap, self).__init__(**inputs)
        warnings.warn(("This interface has been deprecated since 0.10.0,"
                      " please use nipype.algorithms.metrics.Overlap"),
                      DeprecationWarning)


class FuzzyOverlap(nam.FuzzyOverlap):
    """Calculates various overlap measures between two maps, using a fuzzy
    definition.

    .. deprecated:: 0.10.0
       Use :py:class:`nipype.algorithms.metrics.FuzzyOverlap` instead.
    """
    def __init__(self, **inputs):
        super(nam.FuzzyOverlap, self).__init__(**inputs)
        warnings.warn(("This interface has been deprecated since 0.10.0,"
                      " please use nipype.algorithms.metrics.FuzzyOverlap"),
                      DeprecationWarning)<|MERGE_RESOLUTION|>--- conflicted
+++ resolved
@@ -1067,13 +1067,8 @@
 
 class NormalizeProbabilityMapSetInputSpec(TraitedSpec):
     in_files = InputMultiPath(File(exists=True, mandatory=True,
-<<<<<<< HEAD
-                    desc='The tpms to be normalized'))
-    in_mask = File(exists=True, mandatory=False,
-=======
                     desc='The tpms to be normalized') )
     in_mask = File(exists=True,
->>>>>>> 7f35086e
                     desc='Masked voxels must sum up 1.0, 0.0 otherwise.')
 
 class NormalizeProbabilityMapSetOutputSpec(TraitedSpec):
